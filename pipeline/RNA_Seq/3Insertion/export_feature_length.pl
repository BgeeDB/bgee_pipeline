#!/usr/bin/env perl

# Perl core modules
use strict;
use warnings;
use diagnostics;

use Getopt::Long;
use Sort::Naturally;
use FindBin;

require("$FindBin::Bin/rna_seq_utils.pl");
$| = 1; # no buffering of output

# Julien Roux, created Nov 2016
# This simple script exports the length of transcripts from all species
# into a single file to be sent to our servers for insertion into the
# database.
#####################################################################

my ($all_results, $library_info, $excluded_libraries, $length_info) = ('', '', '', '');
my %opts = ('library_info=s'        => \$library_info,       # rna_seq_sample_info.txt file
            'excluded_libraries=s'  => \$excluded_libraries, # rna_seq_sample_excluded.txt file
            'all_results=s'         => \$all_results,        # /var/bgee/extra/pipeline/rna_seq/all_results_bgee_v15/
            'length_info=s'         => \$length_info,        # rna_seq_length_info.txt file
           );

# Check arguments
my $test_options = Getopt::Long::GetOptions(%opts);
if ( !$test_options || $library_info eq '' || $excluded_libraries eq '' || $all_results eq '' || $length_info eq '' ){
    print "\n\tInvalid or missing argument:
<<<<<<< HEAD
\te.g., $0 -library_info=\$(RNASEQ_SAMPINFO_FILEPATH) -excluded_libraries=\$(RNASEQ_SAMPEXCLUDED_FILEPATH) -all_results=\$(RNASEQ_CLUSTER_ALL_RES) -length_info=\$(RNASEQ_LENGTH_FILEPATH) > $@.tmp 2>warnings.$@
=======
\te.g., $0 -library_info=\$(RNASEQ_SAMPINFO_FILEPATH) -excluded_libraries=\$(RNASEQ_SAMPEXCLUDED_FILEPATH) -tx2gene_dir=\$(GENERATED_FILES_DIR)\$(RNASEQPATH) -all_results=\$(RNASEQ_VITALIT_ALL_RES) -length_info=\$(RNASEQ_LENGTH_FILEPATH) > $@.tmp 2>warnings.$@
>>>>>>> 5f408d22
\t-library_info        rna_seq_sample_info.txt file
\t-excluded_libraries  rna_seq_sample_excluded.txt file
\t-tx2gene_dir         directory containing transcript to gene mapping file for all species
\t-all_results         all_results directory
\t-length_info         path to exported file
\n";
    exit 1;
}

# Library info used to launch the pipeline
my %libraries         = getAllRnaSeqLibrariesInfo($library_info);
# Excluded libraries (after mapping step)
my %excludedLibraries = getExcludedLibraries($excluded_libraries);


# Chose one randome library per species and record the lengths
my %all_species;
foreach my $expId ( sort keys %libraries ){
    foreach my $libraryId ( sort keys %{$libraries{$expId}} ){
        next  if ( exists($excludedLibraries{$libraryId}) );

        # use only for first library found for each species
        unless ( exists $all_species{$libraries{$expId}->{$libraryId}->{'speciesId'}} ){
        	my $speciesId = $libraries{$expId}->{$libraryId}->{'speciesId'};
            print 'Recording length for species ', $speciesId, " [$libraries{$expId}->{$libraryId}->{'organism'}]\n";
            
            ## retrieve mapping between transcript ids and gene ids (without intergenic regions)
            my $genomeFilePath = $libraries{$expId}->{$libraryId}->{'genomeFilePath'};
            my %tx2gene_mapping
            $genomeFilePath =~ m/.+\/(.+)/;
            open(my $IN_TX2GENE, '<', $tx2gene_dir.'/'.$1.'*.tx2gene')
            my $line_tx2gene = <$IN_TX2GENE>;    #header
            while ( defined ($line_tx2gene = <$IN_TX2GENE>) ){
            	chomp $line;
                my @column = split(/\t/, $line);
                # intergenic regions have same transcript id and gene id
                if ($column[0] ne $column[1]) {
                	$tx2gene_mapping{$tmp[0]} = $column[1]
                }
            }
			
			## open kallisto abundance file to retrieve transcript id and corresponding read length
			my $kallisto_file = $all_results.'/'.$libraryId.'/abundance.tsv';
			unless ( -s $kallisto_file ){
                die "Missing or empty processed data file ($kallisto_file) for library $libraryId! This library should maybe be added to the file of excluded libraries?\n";
            }
            open(my $IN, '<', $kallisto_file)  or die "Could not read file [$kallisto_file]\n";
            my $line = <$IN>;    #header
            my $line = <$IN>;    #header
            while ( defined ($line = <$IN>) ){
                chomp $line;
                # file format: target_id    gene_id    length    eff_length    est_counts    tpm    fpkm    biotype
                my @tmp = map { bgeeTrim($_) } split(/\t/, $line);
                if (!exists($intergenic{$someparam})
                my $transcriptId = $tmp[0];
                
                my $geneId       = $tx2gene_mapping{$transcriptId};
                my $length       = $tmp[2];

                # record the length
                $all_species{$speciesId}->{$transcriptId}->{'geneId'} = $geneId;
                $all_species{$speciesId}->{$transcriptId}->{'length'} = $length;
            }
            close $IN;
        }
    }
}
print "\n";

#################
# EXPORT LENGTH #
#################
open (my $OUT, '>', $length_info)  or die "Cannot write [$length_info]\n";
print {$OUT} join("\t", '#taxid', 'transcript', 'geneId', 'transcript_length'), "\n";
foreach my $species ( nsort keys %all_species ){
    print 'Exporting length for species ', $species, "\n";
    foreach my $transcript ( sort keys %{$all_species{$species}} ){
        print {$OUT} $species, "\t", $transcript, "\t", $all_species{$species}->{$transcript}->{'geneId'}, "\t", $all_species{$species}->{$transcript}->{'length'}, "\n";
    }
}
close $OUT;
exit 0;
<|MERGE_RESOLUTION|>--- conflicted
+++ resolved
@@ -18,22 +18,19 @@
 # database.
 #####################################################################
 
-my ($all_results, $library_info, $excluded_libraries, $length_info) = ('', '', '', '');
+my ($all_results, $library_info, $excluded_libraries, $length_info) = ('', '', '', '', '');
 my %opts = ('library_info=s'        => \$library_info,       # rna_seq_sample_info.txt file
             'excluded_libraries=s'  => \$excluded_libraries, # rna_seq_sample_excluded.txt file
+            'tx2gene_dir=s'         => \$tx2gene_dir,        # directory containing transcript to gene mapping file for all species
             'all_results=s'         => \$all_results,        # /var/bgee/extra/pipeline/rna_seq/all_results_bgee_v15/
             'length_info=s'         => \$length_info,        # rna_seq_length_info.txt file
            );
 
 # Check arguments
 my $test_options = Getopt::Long::GetOptions(%opts);
-if ( !$test_options || $library_info eq '' || $excluded_libraries eq '' || $all_results eq '' || $length_info eq '' ){
+if ( !$test_options || $library_info eq '' || $excluded_libraries eq '' || $tx2gene_dir eq '' || $all_results eq '' || $length_info eq '' ){
     print "\n\tInvalid or missing argument:
-<<<<<<< HEAD
-\te.g., $0 -library_info=\$(RNASEQ_SAMPINFO_FILEPATH) -excluded_libraries=\$(RNASEQ_SAMPEXCLUDED_FILEPATH) -all_results=\$(RNASEQ_CLUSTER_ALL_RES) -length_info=\$(RNASEQ_LENGTH_FILEPATH) > $@.tmp 2>warnings.$@
-=======
-\te.g., $0 -library_info=\$(RNASEQ_SAMPINFO_FILEPATH) -excluded_libraries=\$(RNASEQ_SAMPEXCLUDED_FILEPATH) -tx2gene_dir=\$(GENERATED_FILES_DIR)\$(RNASEQPATH) -all_results=\$(RNASEQ_VITALIT_ALL_RES) -length_info=\$(RNASEQ_LENGTH_FILEPATH) > $@.tmp 2>warnings.$@
->>>>>>> 5f408d22
+\te.g., $0 -library_info=\$(RNASEQ_SAMPINFO_FILEPATH) -excluded_libraries=\$(RNASEQ_SAMPEXCLUDED_FILEPATH) -tx2gene_dir=\$(OUTPUT_DIR) -all_results=\$(RNASEQ_VITALIT_ALL_RES) -length_info=\$(RNASEQ_LENGTH_FILEPATH) > $@.tmp 2>warnings.$@
 \t-library_info        rna_seq_sample_info.txt file
 \t-excluded_libraries  rna_seq_sample_excluded.txt file
 \t-tx2gene_dir         directory containing transcript to gene mapping file for all species
@@ -49,7 +46,7 @@
 my %excludedLibraries = getExcludedLibraries($excluded_libraries);
 
 
-# Chose one randome library per species and record the lengths
+# Chose one random library per species and record the lengths
 my %all_species;
 foreach my $expId ( sort keys %libraries ){
     foreach my $libraryId ( sort keys %{$libraries{$expId}} ){
