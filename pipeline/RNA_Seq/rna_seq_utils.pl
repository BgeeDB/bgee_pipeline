#!/usr/bin/env perl

# Perl core modules
use strict;
use warnings;
use diagnostics;

# Frederic Bastian, created November 2012
# Julien Roux, updated March 2016, October 2016
# list of subs useful for analyzing RNA-Seq data
#############################################################

use List::MoreUtils qw(all any);
use LWP::Simple;
use File::Slurp;
use Digest::SHA;
$| = 1;


my $floatingPointRegex   = '^[-+]?\d*\.?\d+([eE][-+]?\d+)?$';
my $integerRegex         = '^[-+]?\d+$';
my $positiveIntegerRegex = '^\d+$';

sub bgeeTrim {
    my ($stringToTrim) = @_;
    if ( defined $stringToTrim ){
        $stringToTrim =~ s/^\s+|\s+$//g ;
    }
    return $stringToTrim;
}

# Retrieve the library ID (SRX...) from the sample ID (GSMxxx) by requesting the ncbi website
# and parsing the webpage
sub retrieveLibraryId {
    my ($sampleId) = @_;
    # to not overload the server
    sleep 10;
    my $fileName = 'temp_ncbi_download';
    # var to check that the downloaded file has the expected format:
    # line where the "Relations" title is reached
    my $relationsLine = 0;
    # line where the "SRA" column is reached
    my $sraLine       = 0;
    my $libId = undef;

    my $statusCode = getstore('https://www.ncbi.nlm.nih.gov/geo/query/acc.cgi?acc='.$sampleId, $fileName);
    if ( $statusCode != 200 ){
        die 'Warning: could not get https://www.ncbi.nlm.nih.gov/geo/query/acc.cgi?acc=', $sampleId, ': error ', $statusCode, "\n";
    }

    my $lineCount = 0;
    for my $line ( read_file($fileName, chomp => 1) ){
        if ( $line =~ /<strong>Relations<\/strong>/ ){
            $relationsLine = $lineCount;
        }
        elsif ( $line =~ /<td>SRA<\/td>/ ){
            $sraLine = $lineCount;
        }
        # OK, now it should be the line from which to extract the SRX ID
        elsif ( $lineCount == $relationsLine + 2 && $lineCount == $sraLine + 1 && $line =~ /<a.+?>([SEDC]RX.+?)<\/a>/ ){
            $libId = bgeeTrim($1);
            last;
        }
        $lineCount++;
    }
    unlink($fileName)  or die("Could not remove [$fileName]\n");
    if ( !defined $libId || $libId !~ /^[SEDC]RX/ ){
        print("Could not retrieve the library ID for sampleId [$sampleId]\n");
    }
    return $libId;
}
# TODO is this function still used in pipeline? Isn't it redundant with get_SRA.pl?

# Generate SHA512 checksum for a given file
sub generateCheckSum {
    my ($file, $removeFirstLine) = @_;
    # $removeFirstLine is optional argument
    # to define whether the first line of the file should be removed before generating the checksum
    # it is the case for filtered processed mas5, where lines are ordered by probeset IDs, but header is not standardized.
    # better chance to detect duplicates by removing it
    my $sha = Digest::SHA->new(512);

    if ( defined $removeFirstLine && $removeFirstLine ){
        open(my $TEMPOUT, '>', 'firtLineRemovedTempFile')  or die "could not open temp file\n";
        open(my $IN, '<', $file)                           or die "could not read [$file]\n";
        my $line = <$IN>;#first line removed
        while ( defined ($line = <$IN>) ){
            print {$TEMPOUT} $line;
        }
        close $IN;
        close $TEMPOUT;

        $sha->addfile('firtLineRemovedTempFile', 'p');
        unlink('firtLineRemovedTempFile');
    }
    else {
        $sha->addfile($file, 'p');
    }

    return $sha->hexdigest();
}
# TODO still used in pipeline? Keep?

# Extract experiments information from the experiment annotation file
sub getAllAnnotatedExperiments2 {
    my ($TSV) = @_;
    my %tsv = %$TSV;
    # $experiments{experimentId}->{'name'}
    # $experiments{experimentId}->{'description'}
    # $experiments{experimentId}->{'source'}
    # $experiments{experimentId}->{'status'}
    # $experiments{experimentId}->{'commented'}
    my %experiments = ();

    my $totalLineCount = 0;
    for my $line ( 0..$#{$tsv{'experimentId'}} ){
        my $commented = 0;
        if ( ($tsv{'experimentId'}[$line] =~ /^#(.+)/) or ($tsv{'experimentId'}[$line] =~ /^\"#(.+)/) ){
            $tsv{'experimentId'}[$line] = $1;
            $commented = 1;
        }

        if ( length($tsv{'experimentId'}[$line]) < 255 && $tsv{'experimentId'}[$line] !~ /\s/ ){
            # Initialize the hash for this expId
            $experiments{ $tsv{'experimentId'}[$line] }->{'name'}        = '';
            $experiments{ $tsv{'experimentId'}[$line] }->{'description'} = '';
            $experiments{ $tsv{'experimentId'}[$line] }->{'source'}      = '';
            $experiments{ $tsv{'experimentId'}[$line] }->{'status'}      = '';
            $experiments{ $tsv{'experimentId'}[$line] }->{'commented'}   = '';
        }
        else {
            warn "Badly formatted RNAseqExperiment file at line [$line]: [invalid experimentId]\n";
            next;
        }

        $experiments{ $tsv{'experimentId'}[$line] }->{'name'}        = $tsv{'experimentName'}[$line];
        $experiments{ $tsv{'experimentId'}[$line] }->{'description'} = $tsv{'experimentDescription'}[$line];
        $experiments{ $tsv{'experimentId'}[$line] }->{'source'}      = $tsv{'experimentSource'}[$line];
        $experiments{ $tsv{'experimentId'}[$line] }->{'status'}      = $tsv{'experimentStatus'}[$line];
        $experiments{ $tsv{'experimentId'}[$line] }->{'commented'}   = $commented;
    }

    return %experiments;
}

## TODO remove? This is the old format for RNASeqExperiment.tsv
sub getAllAnnotatedExperiments {
    my ($rnaSeqExpAnnotationFile) = @_;
    # $experiments{experimentId}->{'name'}
    # $experiments{experimentId}->{'description'}
    # $experiments{experimentId}->{'source'}
    # $experiments{experimentId}->{'status'}
    my %experiments = ();

    my $lineCount      = 0;
    my $totalLineCount = 0;
    my $error          = '';
    my $expId          = undef;
    for my $line ( read_file($rnaSeqExpAnnotationFile, chomp => 1) ){
        # file format:
        # first line: experimentId\texpId
        # second line: experimentName\texpName
        # third line: experimentDescription\tdescr.
        # fourth line: experimentSource\tsource
        # fifth line: experimentStatus\status
        # 6th line: either optional COMMENT, or experiment separator //

        my @tmp;
        ($tmp[0], $tmp[1]) = map { bgeeTrim($_) } map { s/^\"//; s/\"$//; $_ } split(/\t/, $line);
        # first line describing an experiment
        if ( $lineCount == 0 && !defined $expId ){
            if ( $tmp[0] eq 'experimentId' && length($tmp[1]) < 255 && $tmp[1] !~ /\s/ ){
                $expId = $tmp[1];
                # Initialize the hash for this expId
                $experiments{$expId}->{'name'}        = '';
                $experiments{$expId}->{'description'} = '';
                $experiments{$expId}->{'source'}      = '';
                $experiments{$expId}->{'status'}      = '';
            }
            else {
                $error = 'missing experimentId';
            }
        }
        elsif ( $lineCount == 1 && defined $expId ){
            if ( $tmp[0] eq 'experimentName' ){
                $experiments{$expId}->{'name'} = $tmp[1];
            }
            else {
                $error = 'missing experimentName';
            }
        }
        elsif ( $lineCount == 2 && defined $expId ){
            if ( $tmp[0] eq 'experimentDescription' ){
                $experiments{$expId}->{'description'} = $tmp[1];
            }
            else {
                $error = 'missing experimentDescription';
            }
        }
        elsif ( $lineCount == 3 && defined $expId ){
            if ( $tmp[0] eq 'experimentSource' ){
                $experiments{$expId}->{'source'} = $tmp[1];
            }
            else {
                $error = 'missing experimentSource';
            }
        }
        elsif ( $lineCount == 4 && defined $expId ){
            if ( $tmp[0] eq 'experimentStatus' ){
                $experiments{$expId}->{'status'} = $tmp[1];
            }
            else {
                $error = 'missing experimentStatus';
            }
        } elsif ( $lineCount == 5 && defined $expId ){
            if ( $tmp[0] eq 'COMMENT' ){
                # optionnal comment line, everything's OK
                # $line-- to match "//" during next iteration
                $lineCount--;
            }
            elsif ( $line =~ /^\/\/\s*$/ ){
                #everything's OK
            }
            else {
                $error = 'missing COMMENT or end of experiment //';
            }
        }
        else {
            warn "Error, no experiment ID already defined when reaching line [$totalLineCount]\n";
        }
        $totalLineCount++;
        if ( $error ne '' ){
            warn "Badly formatted rnaSeaExperiment file at line [$totalLineCount]: [$error]\n";
            $error = '';
        }
        if ( $line =~ /^\/\/\s*$/ ){
            $expId     = undef;
            $lineCount = -1;
            $error     = '';
        }

        $lineCount++;
    }
    return %experiments;
}

## Problem with this: the # at beginning of lines marks header by also commented libraries
sub getAllRnaSeqAnnotations2 {
    my ($TSV) = @_;
    my %tsv = %$TSV;
    # $rnaSeqAnnotations{expId}->{libraryId (SRXxxx)}->{'platform'}   = platform
    # $rnaSeqAnnotations{expId}->{libraryId (SRXxxx)}->{'uberonId'}   = uberonId
    # $rnaSeqAnnotations{expId}->{libraryId (SRXxxx)}->{'stageId'}    = stageId
    # $rnaSeqAnnotations{expId}->{libraryId (SRXxxx)}->{'sex'}        = sex
    # $rnaSeqAnnotations{expId}->{libraryId (SRXxxx)}->{'strain'}     = strain
    # $rnaSeqAnnotations{expId}->{libraryId (SRXxxx)}->{'commented'}  = commented
    my %rnaSeqAnnotations;

    for my $line ( 0..$#{$tsv{'libraryId'}} ){
        my $commented = 0;
        if ( ($tsv{'libraryId'}[$line] =~ /^#(.+)/) or ($tsv{'libraryId'}[$line] =~ /^\"#(.+)/)){
            $tsv{'libraryId'}[$line] = $1;
            $commented = 1;
        }

        # file format: libraryId experimentId platform ... organId stageId
# #libraryId        experimentId   platform      organId organName       uberonId        uberonName      stageId stageName       infoOrgan       infoStage       libraryTitle     librarySource    libraryDescription       libraryCharacteristics    organAnnotationStatus   organBiologicalStatus   stageAnnotationStatus   stageBiologicalStatus   sex     strain  speciesId   comment annotatorId     lastModificationDate
        # file format: libraryId experimentId platform ... organId stageId
        my $libraryId    = $tsv{'libraryId'}[$line];
        my $experimentId = $tsv{'experimentId'}[$line];
        my $platform     = $tsv{'platform'}[$line];
        my $uberonId     = $tsv{'uberonId'}[$line];
        my $stageId      = $tsv{'stageId'}[$line];
        my $sex          = $tsv{'sex'}[$line];
        my $strain       = $tsv{'strain'}[$line];
        my $speciesId    = $tsv{'speciesId'}[$line];

        if ( !defined $rnaSeqAnnotations{$experimentId}->{$libraryId} ){
            $rnaSeqAnnotations{$experimentId}->{$libraryId}->{'commented'} = $commented;
            # platform
            if ( $platform ne '' ){
                $rnaSeqAnnotations{$experimentId}->{$libraryId}->{'platform'} = $platform;
            }
            else {
                $rnaSeqAnnotations{$experimentId}->{$libraryId}->{'platform'} = '';
                warn "Warning: no platform specified for [$experimentId--$libraryId]. Commented: $commented\n";
            }
            # uberonId
            if ( $uberonId ne '' ){
                $rnaSeqAnnotations{$experimentId}->{$libraryId}->{'uberonId'} = $uberonId;
            }
            else {
                warn "Warning: no uberonId specified for [$experimentId--$libraryId]. Commented: $commented\n";
            }
            # stageId
            if ( $stageId ne '' ){
                $rnaSeqAnnotations{$experimentId}->{$libraryId}->{'stageId'} = $stageId;
            }
            else {
                warn "Warning: no stageId specified for [$experimentId--$libraryId]. Commented: $commented\n";
            }
            # sex
            if ( $sex ne '' ){
              # Normalize sex info
              my $norm_sex = $sex eq 'F'         ? 'female'
                           : $sex eq 'M'         ? 'male'
                           : $sex eq 'H'         ? 'hermaphrodite'
                           : $sex eq 'U'         ? 'not annotated'
                           : $sex eq 'mixed'     ? 'mixed'
                           : $sex =~ /^[Mm]ixed/ ? 'mixed' # Mixed 1:1
                           : $sex eq 'NA'        ? 'NA'
                           : 'NA';

                $rnaSeqAnnotations{$experimentId}->{$libraryId}->{'sex'} = $norm_sex;
            }
            else {
                warn "Warning: no sex specified for [$experimentId--$libraryId]. Commented: $commented\n";
                $rnaSeqAnnotations{$experimentId}->{$libraryId}->{'sex'} = 'NA';
            }
            # strain
            if ( $strain ne '' ){
                $rnaSeqAnnotations{$experimentId}->{$libraryId}->{'strain'} = $strain;
            }
            else {
                warn "Warning: no strain specified for [$experimentId--$libraryId]. Commented: $commented\n";
                $rnaSeqAnnotations{$experimentId}->{$libraryId}->{'strain'} = 'NA';
            }
            # species
            if ( $speciesId ne '' ){
                $rnaSeqAnnotations{$experimentId}->{$libraryId}->{'speciesId'} = $speciesId;
            }
            else {
                warn "Warning: no species specified for [$experimentId--$libraryId]. Commented: $commented\n";
                $rnaSeqAnnotations{$experimentId}->{$libraryId}->{'speciesId'} = 'NA';
            }
        }
        else {
            warn 'Warning: library present several times in the annotation file: experiment: ',
            $experimentId, ' - library: ', $libraryId, ". Commented: $commented\n";
        }
    }
    return %rnaSeqAnnotations;
}

## TODO remove? This doesn't take care of removing the quotes
sub getAllRnaSeqAnnotations {
    my ($rnaSeqAnnotationFile) = @_;
    # $rnaSeqAnnotations{expId}->{libraryId (SRXxxx)}->{'platform'}   = platform
    # $rnaSeqAnnotations{expId}->{libraryId (SRXxxx)}->{'uberonId'}   = uberonId
    # $rnaSeqAnnotations{expId}->{libraryId (SRXxxx)}->{'stageId'}    = stageId
    # $rnaSeqAnnotations{expId}->{libraryId (SRXxxx)}->{'sex'}        = sex
    # $rnaSeqAnnotations{expId}->{libraryId (SRXxxx)}->{'strain'}     = strain
    # $rnaSeqAnnotations{expId}->{libraryId (SRXxxx)}->{'commented'}  = commented
    my %rnaSeqAnnotations;

    open(my $IN, '<', $rnaSeqAnnotationFile)  or die "Could not read file [$rnaSeqAnnotationFile]\n";
    my $line = <$IN>; #header
    while ( defined ($line = <$IN>) ){
        chomp $line;
        my $commented = 0;
        if ( ($line =~ /^#(.+)/) or ($line =~ /^\"#(.+)/) ){
            $line      = $1;
            $commented = 1;
        }

        # file format: 
        # #libraryId    experimentId  platform  organId   organName uberonId  uberonName    stageId   stageName infoOrgan infoStage sampleTitle   sampleSource  sampleDescription sampleCharacteristics organAnnotationStatus organBiologicalStatus stageAnnotationStatus stageBiologicalStatus sex   strain    speciesId comment   annotatorId   lastModificationDate  replicate infoReplicate SRSId tags  RNASeqProtocol    physiological status  globin_reduction  PATOid    PATOname
        my @tmp = map { bgeeTrim($_) }
                  map { s/^\"//; s/\"$//; $_ } # remove quotes
                  split(/\t/, $line);

        my $libraryId    = $tmp[0];
        my $experimentId = $tmp[1];
        my $platform     = $tmp[2];
        my $uberonId     = $tmp[5];
        my $stageId      = $tmp[7];
        my $sex          = $tmp[19];
        my $strain       = $tmp[20];
        my $speciesId    = $tmp[21];
        my $protocol     = $tmp[29];

        if ( !defined $rnaSeqAnnotations{$experimentId}->{$libraryId} ){
            $rnaSeqAnnotations{$experimentId}->{$libraryId}->{'commented'} = $commented;
            # platform
            if ( $platform ne '' ){
                $rnaSeqAnnotations{$experimentId}->{$libraryId}->{'platform'} = $platform;
            }
            else {
                $rnaSeqAnnotations{$experimentId}->{$libraryId}->{'platform'} = '';
                warn "Warning: no platform specified for [$experimentId--$libraryId]. Commented: $commented\n";
            }
            # uberonId
            if ( $uberonId ne '' ){
                $rnaSeqAnnotations{$experimentId}->{$libraryId}->{'uberonId'} = $uberonId;
            }
            else {
                warn "Warning: no uberonId specified for [$experimentId--$libraryId]. Commented: $commented\n";
            }
            # stageId
            if ( $stageId ne '' ){
                $rnaSeqAnnotations{$experimentId}->{$libraryId}->{'stageId'} = $stageId;
            }
            else {
                warn "Warning: no stageId specified for [$experimentId--$libraryId]. Commented: $commented\n";
            }
            # sex
            if ( $sex ne '' ){
              # Normalize sex info
              my $norm_sex = $sex eq 'F'         ? 'female'
                           : $sex eq 'M'         ? 'male'
                           : $sex eq 'H'         ? 'hermaphrodite'
                           : $sex eq 'U'         ? 'not annotated'
                           : $sex eq 'mixed'     ? 'mixed'
                           : $sex =~ /^[Mm]ixed/ ? 'mixed' # Mixed 1:1
                           : $sex eq 'NA'        ? 'NA'
                           : 'NA';

                $rnaSeqAnnotations{$experimentId}->{$libraryId}->{'sex'} = $norm_sex;
            }
            else {
                warn "Warning: no sex specified for [$experimentId--$libraryId]. Commented: $commented\n";
                $rnaSeqAnnotations{$experimentId}->{$libraryId}->{'sex'} = 'NA';
            }
            # strain
            if ( $strain ne '' ){
                $rnaSeqAnnotations{$experimentId}->{$libraryId}->{'strain'} = $strain;
            }
            else {
                warn "Warning: no strain specified for [$experimentId--$libraryId]. Commented: $commented\n";
                $rnaSeqAnnotations{$experimentId}->{$libraryId}->{'strain'} = 'NA';
            }
            # species
            if ( $speciesId ne '' ){
                $rnaSeqAnnotations{$experimentId}->{$libraryId}->{'speciesId'} = $speciesId;
            }
            else {
                warn "Warning: no species specified for [$experimentId--$libraryId]. Commented: $commented\n";
                $rnaSeqAnnotations{$experimentId}->{$libraryId}->{'speciesId'} = 'NA';
            }
            # protocol
            if ( $protocol ne '' ){
                $rnaSeqAnnotations{$experimentId}->{$libraryId}->{'protocol'} = $protocol;
            }
            else {
                $rnaSeqAnnotations{$experimentId}->{$libraryId}->{'protocol'} = '';
                warn "Warning: no protocol specified for [$experimentId--$libraryId]. Commented: $commented\n";
            }
        }
        else {
            warn 'Warning: library present several times in the annotation file: experiment: ',
            $experimentId, ' - library: ', $libraryId, ". Commented: $commented\n";
        }
    }
    close $IN;

    return %rnaSeqAnnotations;
}

# Retrieve information on libraries
sub getAllRnaSeqLibrariesInfo {
    # Updated to be compatible with new Bgee v15 RNA-seq pipeline. This is reading rna_seq_sample_info.txt file
    my ($rnaSeqLibraryFile) = @_;
    # $rnaSeqLibrary{experimentId}->{libraryId (SRX...)}->{'speciesId'} = ...
    # $rnaSeqLibrary{experimentId}->{libraryId (SRX...)}->{'organism'} = ...
    # $rnaSeqLibrary{experimentId}->{libraryId (SRX...)}->{'genomeFilePath'} = ...
    # $rnaSeqLibrary{experimentId}->{libraryId (SRX...)}->{'database'} = ...
    # $rnaSeqLibrary{experimentId}->{libraryId (SRX...)}->{'platform'} = ...
    # $rnaSeqLibrary{experimentId}->{libraryId (SRX...)}->{'libraryType'} = ...
    # $rnaSeqLibrary{experimentId}->{libraryId (SRX...)}->{'libraryInfo'} = ...
    # $rnaSeqLibrary{experimentId}->{libraryId (SRX...)}->{'readLength'} = ...
    # $rnaSeqLibrary{experimentId}->{libraryId (SRX...)}->{'runIds'}->{$runId} = ()

    my @valid_platforms = ('Illumina', 'NextSeq');

    my %rnaSeqLibrary;
    for my $line ( read_file("$rnaSeqLibraryFile", chomp=>1) ){
        next  if ( $line =~ /^#/ or $line =~ /^\"#/ );
        #libraryId      experimentId    speciesId       organism        genomeFilePath  database        platform        libraryType     libraryInfo     readLength      runIds
        my @tmp = map { bgeeTrim($_) } map { s/^\"//; s/\"$//; $_ } split(/\t/, $line);

        my $experimentId                    = $tmp[1];
        my $libraryId                       = $tmp[0];
        my $speciesId                       = $tmp[2];
        my $organism                        = $tmp[3];
        my $genomeFilePath                  = $tmp[4];
        my $database                        = $tmp[5];
        my $platform                        = $tmp[6];
        my $libraryType                     = $tmp[7];
        my $libraryInfo                     = $tmp[8];
        my $readLength                      = $tmp[9];
        my $runIds                          = $tmp[10];
        die "tsv field number problem [$line]\n"  if ( scalar @tmp != 11 );

        if ( !defined $rnaSeqLibrary{$experimentId}->{$libraryId} ){
            # Perform format checks
            my $discarded = 0;
            if ( $experimentId eq '' ){
                warn "Warning, wrong format for experimentId [$experimentId]\n";
                $discarded = 1;
            }
            if ( $libraryId eq '' ){
                warn "Warning, wrong format for libraryId [$libraryId]\n";
                $discarded = 1;
            }
            if ( $speciesId eq '' ){
                warn "Warning, wrong format for speciesId [$speciesId]\n";
                $discarded = 1;
            }
            if ( $organism eq '' ){
                warn "Warning, wrong format for organism [$organism]\n";
                $discarded = 1;
            }
            if ( $genomeFilePath eq '' ){
                warn "Warning, wrong format for genomeFilePath [$genomeFilePath]\n";
                $discarded = 1;
            }
            if ( $database ne 'Ensembl' && $database ne 'EnsemblMetazoa' && $database ne 'RefSeq'){
                warn "Warning, wrong format for database [$database]\n";
                $discarded = 1;
            }
            if ( $platform eq '' || all { $platform !~ /^$_/ } @valid_platforms ){
                warn "Warning, wrong format for platform [$platform]\n";
                $discarded = 1;
            }
            if ( $libraryType ne 'SINGLE' && $libraryType ne 'PAIRED' ){
                warn "Warning, wrong format for libraryType [$libraryType]\n";
                $discarded = 1;
            }
            #NOTE SRA may return float for read length because of read length variability
            if ( $readLength ne '' && ($readLength !~ /$floatingPointRegex/ || $readLength < 0 ) ){
                warn "Warning, wrong format for readLength [$readLength]\n";
                $discarded = 1;
            }

            my @runs = split(/,/, $runIds);
            my %runs;
            foreach my $runId ( @runs ){
                if ( $runId eq '' ){
                    warn "Warning, wrong format for one runId [$runId]\n";
                    $discarded = 1;
                }
                $runs{$runId} = ();
            }

            if ( $discarded ){
                warn ' for experiment: ', $experimentId, ' - sample: ', $libraryId, ", sample discarded!\n";
            }
            else {
                $rnaSeqLibrary{$experimentId}->{$libraryId}->{'speciesId'}      = $speciesId;
                $rnaSeqLibrary{$experimentId}->{$libraryId}->{'organism'}       = $organism;
                $rnaSeqLibrary{$experimentId}->{$libraryId}->{'genomeFilePath'} = $genomeFilePath;
                $rnaSeqLibrary{$experimentId}->{$libraryId}->{'database'}       = $database;
                $rnaSeqLibrary{$experimentId}->{$libraryId}->{'platform'}       = $platform;
                $rnaSeqLibrary{$experimentId}->{$libraryId}->{'libraryType'}    = lc($libraryType);
                $rnaSeqLibrary{$experimentId}->{$libraryId}->{'libraryInfo'}    = $libraryInfo;
                $rnaSeqLibrary{$experimentId}->{$libraryId}->{'readLength'}     = $readLength;
                foreach my $runId ( keys %runs ){
                    $rnaSeqLibrary{$experimentId}->{$libraryId}->{'runIds'}->{$runId} = ();
                }
            }
        }
        else {
            warn 'Warning: sample present several times in the library file: experiment: ', $experimentId, ' - sample: ', $libraryId, "\n";
        }
    }

    return %rnaSeqLibrary;
}

sub getExcludedLibraries {
    # record libraries excluded because of low mapping quality or problem during mapping
    my ($excludedLibraryFile) = @_;
    my %excludedLibraries;

    for my $line ( read_file("$excludedLibraryFile", chomp=>1) ){
        next  if ( $line =~ /^#/ or $line =~ /^\"#/ or $line =~ /^$/ );
        my @tmp = map { bgeeTrim($_) } map { s/^\"//; s/\"$//; $_ } split(/\t/, $line);
        if ( $tmp[1] eq 'TRUE' ){
            $excludedLibraries{$tmp[0]} = $tmp[2];
        }
    }

    return %excludedLibraries;
}

## function to read cutoff and percent present infos
sub getAllRnaSeqLibrariesStats {
    # Updated to be compatible with new Bgee v15 RNA-seq pipeline. This is reading presence_absence_all_samples.txt file
    my ($rnaSeqLibraryFile) = @_;
    my %rnaSeqLibraries;

    for my $line ( read_file("$rnaSeqLibraryFile", chomp=>1) ){
        next  if ( $line =~ /^#/ or $line =~ /^\"#/ );
        #libraryId    cutoffTPM    proportionGenicPresent  numberGenicPresent      numberGenic     proportionCodingPresent numberPresentCoding     numberCoding    proportionIntergenicPresent     numberIntergenicPresent numberIntergenic    pValueCutoff    meanIntergenic  sdIntergenic    speciesId

        my @tmp = map { bgeeTrim($_) } map { s/^\"//; s/\"$//; $_ } split(/\t/, $line);

        my $libraryId                       = $tmp[0];
        my $cutoffTPM                       = $tmp[1];
        my $allGenesPercentPresent          = $tmp[2];
        my $proteinCodingPercentPresent     = $tmp[5];
        my $intergenicRegionsPercentPresent = $tmp[8];
        my $pValueThreshold                 = $tmp[11];
        my $meanIntergenic                  = $tmp[12];
        my $sdIntergenic                    = $tmp[13];
        my $speciesId                       = $tmp[14];

        die "tsv field number problem [$line]\n"  if ( scalar @tmp != 15 );

        if ( !defined $rnaSeqLibraries{$libraryId} ){
            # Perform format checks
            my $discarded = 0;
            if ( $libraryId eq '' ){
                warn "Warning, wrong format for libraryId [$libraryId]\n";
                $discarded = 1;
            }
            if ( $cutoffTPM !~ /$floatingPointRegex/ ){
                warn "Warning, wrong format for cutoffTPM [$cutoffTPM]\n";
                $discarded = 1;
            }
            if ( $allGenesPercentPresent !~ /$floatingPointRegex/ || $allGenesPercentPresent < 0 || $allGenesPercentPresent > 100 ){
                warn "Warning, wrong format for allGenesPercentPresent [$allGenesPercentPresent]\n";
                $discarded = 1;
            }
            if ( $proteinCodingPercentPresent !~ /$floatingPointRegex/ || $proteinCodingPercentPresent < 0 || $proteinCodingPercentPresent > 100 ){
                warn "Warning, wrong format for proteinCodingPercentPresent [$proteinCodingPercentPresent]\n";
                $discarded = 1;
            }
            if ( $intergenicRegionsPercentPresent !~ /$floatingPointRegex/ || $intergenicRegionsPercentPresent < 0 || $intergenicRegionsPercentPresent > 100 ){
                warn "Warning, wrong format for intergenicRegionsPercentPresent [$intergenicRegionsPercentPresent]\n";
                $discarded = 1;
            }
            if ( $pValueThreshold !~ /$floatingPointRegex/ || $pValueThreshold < 0 || $pValueThreshold > 1 ){
                warn "Warning, wrong format for pValueThreshold [$pValueThreshold]\n";
                $discarded = 1;
            }
            if ( $meanIntergenic !~ /$floatingPointRegex/ || $meanIntergenic < 0){
                warn "Warning, wrong format for meanIntergenic [$meanIntergenic]\n";
                $discarded = 1;
            }
            if ( $sdIntergenic !~ /$floatingPointRegex/ || $sdIntergenic < 0){
                warn "Warning, wrong format for sdIntergenic [$sdIntergenic]\n";
                $discarded = 1;
            }
            if ( $speciesId eq '' ){
                warn "Warning, wrong format for speciesId [$speciesId]\n";
                $discarded = 1;
            }

            if ( $discarded ){
                warn 'Sample ', $libraryId, " discarded!\n";
            }
            else {
                $rnaSeqLibraries{$libraryId}->{'cutoffTPM'}                       = $cutoffTPM;
                $rnaSeqLibraries{$libraryId}->{'allGenesPercentPresent'}          = $allGenesPercentPresent;
                $rnaSeqLibraries{$libraryId}->{'proteinCodingPercentPresent'}     = $proteinCodingPercentPresent;
                $rnaSeqLibraries{$libraryId}->{'intergenicRegionsPercentPresent'} = $intergenicRegionsPercentPresent;
                $rnaSeqLibraries{$libraryId}->{'pValueThreshold'}                 = $pValueThreshold;
                $rnaSeqLibraries{$libraryId}->{'meanIntergenic'}                  = $meanIntergenic;
                $rnaSeqLibraries{$libraryId}->{'sdIntergenic'}                    = $sdIntergenic;
                $rnaSeqLibraries{$libraryId}->{'speciesId'}                       = $speciesId;

            }
        }
        else {
            warn 'Warning: sample present several times in the file: ', $libraryId, "\n";
        }
    }

    return %rnaSeqLibraries;
}

## function to read percent mapping and read length infos
sub getAllRnaSeqReportInfo {
    my ($rnaSeqReportFile) = @_;
    my %rnaSeqLibraries;

    for my $line ( read_file("$rnaSeqReportFile", chomp=>1) ){
        next  if ( $line =~ /^#/ or $line =~ /^\"#/ or $line =~ /^libraryId/); # this includes the header

        my @tmp = map { bgeeTrim($_) } map { s/^\"//; s/\"$//; $_ } split(/\t/, $line);

        # columns: libraryId    reads   min_read_size   max_read_size   number_aligned  number_unique_aligned   prop_aligned    prop_unique_aligned number_targets  start_time  kallisto_version

        my $libraryId                       = $tmp[0];
        my $allReadsCount                   = $tmp[1];
        my $minReadLength                   = $tmp[2];
        my $maxReadLength                   = $tmp[3];
        my $mappedReadsCount                = $tmp[4];


        die "tsv field number problem [$line]\n"  if ( scalar @tmp != 11 );

        if ( !defined $rnaSeqLibraries{$libraryId} ){
            # Perform format checks
            my $discarded = 0;
            if ( $libraryId eq '' ){
                warn "Warning, wrong format for libraryId [$libraryId]\n";
                $discarded = 1;
            }
            if ( $allReadsCount !~ /$positiveIntegerRegex/ and $allReadsCount ne 'NULL' ){
                warn "Warning, wrong format for allReadsCount [$allReadsCount]\n";
                $discarded = 1;
            }
            if ( $mappedReadsCount !~ /$positiveIntegerRegex/ and $mappedReadsCount ne 'NULL' ){
                warn "Warning, wrong format for mappedReadsCount [$mappedReadsCount]\n";
                $discarded = 1;
            }
            if ( $minReadLength !~ /$positiveIntegerRegex/ and $minReadLength ne 'NULL' ){
                warn "Warning, wrong format for minReadLength [$minReadLength]\n";
                $discarded = 1;
            }
            if ( $maxReadLength !~ /$positiveIntegerRegex/ and $maxReadLength ne 'NULL' ){
                warn "Warning, wrong format for maxReadLength [$maxReadLength]\n";
                $discarded = 1;
            }

            if ( $discarded ){
                warn 'Sample ', $libraryId, " discarded!\n";
            }
            else {
                $rnaSeqLibraries{$libraryId}->{'allReadsCount'}    = $allReadsCount;
                $rnaSeqLibraries{$libraryId}->{'mappedReadsCount'} = $mappedReadsCount;
                if ( $minReadLength eq 'NULL' ){
                    $rnaSeqLibraries{$libraryId}->{'minReadLength'}  = 0;
                }
                else {
                    $rnaSeqLibraries{$libraryId}->{'minReadLength'}  = $minReadLength;
                }
                if ( $maxReadLength eq 'NULL' ){
                    $rnaSeqLibraries{$libraryId}->{'maxReadLength'}  = 0;
                }
                else {
                    $rnaSeqLibraries{$libraryId}->{'maxReadLength'}  = $maxReadLength;
                }
            }
        }
        else {
            warn 'Warning: sample present several times in the file: ', $libraryId, "\n";
        }
    }
    return %rnaSeqLibraries;
}

# Retrieve for a sample the expression calls, TPM and FPKM values for all genes
sub getGenesResults {
    my ($sampleExpCallsFile) = @_;
    # $expressionCalls{geneId}->{'estimatedCount'} = ...
    # $expressionCalls{geneId}->{'FPKM'} = ...
    # $expressionCalls{geneId}->{'TPM'} = ...
    # $expressionCalls{$geneId}->{'zscore'} = ...
    # $expressionCalls{$geneId}->{'pValue'} = ...
    # $expressionCalls{geneId}->{'biotype'} = ...
    # $expressionCalls{geneId}->{'expressionCall'} = ...
    my %expressionCalls;

    open(my $IN, '<', $sampleExpCallsFile)  or die "Could not read file [$sampleExpCallsFile]\n";
    my $line = <$IN>;    #header
    while ( defined ($line = <$IN>) ){
        chomp $line;
        # file format: geneId, tpm, counts, length, biotype, type, zscore, pvalue, expression call, fpkm

        my @tmp = map { bgeeTrim($_) } map { s/^\"//; s/\"$//; $_ } split(/\t/, $line);
        my $geneId         = $tmp[0];
        my $TPM            = $tmp[1];
        my $estimatedCount = $tmp[2];
        my $biotype        = $tmp[4];
        my $zscore         = $tmp[6];
        my $pValue         = $tmp[7];
        my $expressionCall = $tmp[8];
        my $FPKM           = $tmp[9];

        if ( !defined $expressionCalls{$geneId} ){
            # Perform format checks
            my $discarded = 0;
            if ( $geneId eq '' || $geneId =~ /\s/ ){
                warn "Warning, wrong format for geneId [$geneId]\n";
                $discarded = 1;
            }
            if ( $TPM !~ /$floatingPointRegex/ || $TPM < 0 || $TPM > 1000000){
                warn "Warning, wrong format for TPM [$TPM]\n";
                $discarded = 1;
            }
            if ( $estimatedCount !~ /$floatingPointRegex/ || $estimatedCount < 0 ){
                warn "Warning, wrong format for estimatedCount [$estimatedCount]\n";
                $discarded = 1;
            }
            if ( $biotype eq '' ){
                warn "Warning, wrong format for biotype [$biotype]\n";
                $discarded = 1;
            }
             if ( !($zscore =~ /$floatingPointRegex/ || $zscore eq 'NA') ){
                warn "Warning, wrong format for zscore [$zscore]\n";
                $discarded = 1;
            }
            if ( !( $pValue eq 'NA' || ($pValue =~ /$floatingPointRegex/ && $pValue >= 0 && $pValue <= 1) ) ){
                warn "Warning, wrong format for pValue [$pValue]\n";
                $discarded = 1;
            }
            if ( $expressionCall ne 'absent' && $expressionCall ne 'present' ){
                warn "Warning, wrong format for expressionCall [$expressionCall]\n";
                $discarded = 1;
            }
            if ( $FPKM !~ /$floatingPointRegex/ ){
                warn "Warning, wrong format for FPKM [$FPKM]\n";
                $discarded = 1;
            }
            if ( $discarded ){
                warn ' for gene: ', $geneId, "\n";
            }
            else {
                $expressionCalls{$geneId}->{'TPM'}            = $TPM;
                $expressionCalls{$geneId}->{'estimatedCount'} = $estimatedCount;
                $expressionCalls{$geneId}->{'biotype'}        = $biotype;
                $expressionCalls{$geneId}->{'zscore'}         = $zscore;
                $expressionCalls{$geneId}->{'pValue'}         = $pValue;
                $expressionCalls{$geneId}->{'expressionCall'} = $expressionCall;
                $expressionCalls{$geneId}->{'FPKM'}           = $FPKM;
            }
        }
        else {
            warn "Warning: expression call defined several times for geneId [$geneId]\n";
        }
    }
    close $IN;

    return %expressionCalls;
}

## TODO keep this?
# Julien Roux, Oct 2015
# Getting feature length used for FPKM calculation
# We retrieve feature length for genes of any species and any biotype
sub getFeatureLength {
    my ($featureLengthFolder, $ensRelease) = @_;
    my %featureLength;
    for my $file ( glob($featureLengthFolder.'/*'.$ensRelease.'.gtf_all_length') ){
        $file = basename($file);
        open(my $IN, '<', $featureLengthFolder.'/'.$file)  or die "Could not read file [$file]\n";
        while ( defined (my $line = <$IN>) ) {
            chomp $line;
            # file format: geneId, featureLength, biotype
            my @tmp = map { bgeeTrim($_) } map { s/^\"//; s/\"$//; $_ } split(/\t/, $line);
            my $geneId         = $tmp[0];
            my $featureLength  = $tmp[1];
            my $biotype        = $tmp[2];

            $featureLength{$geneId}->{'featureLength'} = $featureLength;
            $featureLength{$geneId}->{'biotype'}       = $biotype;
        }
        close $IN;
    }
    return %featureLength;
}

<<<<<<< HEAD





######################################################################################################
######################################################################################################
################################### FULL LENGTH scRNASEQ FUNCTIONS ###################################
######################################################################################################
######################################################################################################

# TODO: homogenize columns of sample_info file from bulk and single cell in order to get libraries info from the same function
# Retrieve information on libraries of full length RNASeq
sub getAllFullLengthScRnaSeqLibrariesInfo {
    my ($fullLengthScRnaSeqLibraryFile) = @_;
    # $rnaSeqLibrary{experimentId}->{libraryId (SRX...)}->{'speciesId'} = ...
    # $rnaSeqLibrary{experimentId}->{libraryId (SRX...)}->{'organism'} = ...
    # $rnaSeqLibrary{experimentId}->{libraryId (SRX...)}->{'platform'} = ...
    # $rnaSeqLibrary{experimentId}->{libraryId (SRX...)}->{'libraryType'} = ...
    # $rnaSeqLibrary{experimentId}->{libraryId (SRX...)}->{'libraryInfo'} = ...
    # $rnaSeqLibrary{experimentId}->{libraryId (SRX...)}->{'readLength'} = ...
    # $rnaSeqLibrary{experimentId}->{libraryId (SRX...)}->{'uberonId'} = ...
    # $rnaSeqLibrary{experimentId}->{libraryId (SRX...)}->{'stageId'} = ...
    # $rnaSeqLibrary{experimentId}->{libraryId (SRX...)}->{'cellTypeId'} = ...
    # $rnaSeqLibrary{experimentId}->{libraryId (SRX...)}->{'sex'} = ...
    # $rnaSeqLibrary{experimentId}->{libraryId (SRX...)}->{'strain'} = ...

    my @valid_platforms = ('Illumina HiSeq 2500', 'Illumina HiSeq 2000', 'Illumina MiSeq', 'NextSeq 500');

    my @valid_protocols = ('Adapted_SMART_seq2', 'Fluidigm C1 instrument and Nextera XT protocol',
        'NEBNext® Ultra™ DNA Library Prep Kit for Illumina®', 'SMARTer Ultra Low', 'SMART_seq', 'SMART_seq2');


    my %fullLengthScRnaSeqLibrary;
    for my $line ( read_file("$fullLengthScRnaSeqLibraryFile", chomp=>1) ){
        next  if ( $line =~ /^#/ or $line =~ /^\"#/ );
        #libraryId  experimentId    cellTypeName    cellTypeId  speciesId   platform    protocol    protocolType    libraryType infoOrgan   stageId uberonId    sex strain  readLength  organism
        my @tmp = map { bgeeTrim($_) } map { s/^\"//; s/\"$//; $_ } split(/\t/, $line);

        my $libraryId                       = $tmp[0];
        my $experimentId                    = $tmp[1];
        my $cellTypeId                      = $tmp[3];
        my $speciesId                       = $tmp[4];
        my $platform                        = $tmp[5];
        my $protocol                        = $tmp[7];
        my $libraryType                     = $tmp[8];
        my $stageId                         = $tmp[10];
        my $uberonId                        = $tmp[11];
        my $sex                             = $tmp[12];
        my $strain                          = $tmp[13];
        my $readLength                      = $tmp[14];
        my $organism                        = $tmp[15];

        die "tsv field number problem [$line]\n"  if ( scalar @tmp != 11 );

        if ( !defined $fullLengthScRnaSeqLibrary{$experimentId}->{$libraryId} ){
            # Perform format checks
            my $discarded = 0;
            if ( $libraryId eq '' ){
                warn "Warning, wrong format for libraryId [$libraryId]\n";
                $discarded = 1;
            }
            if ( $experimentId eq '' ){
                warn "Warning, wrong format for experimentId [$experimentId]\n";
                $discarded = 1;
            }
            if ( $speciesId eq '' ){
                warn "Warning, wrong format for speciesId [$speciesId]\n";
                $discarded = 1;
            }
            if ( $platform eq '' || all { $platform !~ /^$_/ } @valid_platforms ){
                warn "Warning, wrong format for platform [$platform]\n";
                $discarded = 1;
            }
            if ( $protocol eq '' || all { $protocol !~ /^$_/ } @valid_protocols ){
                warn "Warning, wrong format for protocol [$protocol]\n";
                $discarded = 1;
            }
            if ( $libraryType ne 'SINGLE' && $libraryType ne 'PAIRED' ){
                warn "Warning, wrong format for libraryType [$libraryType]\n";
                $discarded = 1;
            }
            #NOTE SRA may return float for read length because of read length variability
            if ( $readLength ne '' && ($readLength !~ /$floatingPointRegex/ || $readLength < 0 ) ){
                warn "Warning, wrong format for readLength [$readLength]\n";
                $discarded = 1;
            }
            if ( $organism eq '' ){
                warn "Warning, wrong format for organism [$organism]\n";
                $discarded = 1;
            }
            if ( $cellTypeId eq '' ){
                warn "Warning, wrong format for cellTypeId [$cellTypeId]\n";
                $discarded = 1;
            }
            if ( $cellTypeId eq '' ){
                warn "Warning, wrong format for cellTypeId [$cellTypeId]\n";
                $discarded = 1;
            }
            if ( $stageId eq '' ){
                warn "Warning, wrong format for stageId [$stageId]\n";
                $discarded = 1;
            }
            if ( $uberonId eq '' ){
                warn "Warning, wrong format for uberonId [$uberonId]\n";
                $discarded = 1;
            }
            if ( $sex eq '' ){
                warn "Warning, wrong format for sex [$sex]\n";
                $discarded = 1;
            }
            if ( $strain eq '' ){
                warn "Warning, wrong format for strain [$strain]\n";
                $discarded = 1;
            }

            if ( $discarded ){
                warn ' for experiment: ', $experimentId, ' - sample: ', $libraryId, ", sample discarded!\n";
            }
            else {
                $fullLengthScRnaSeqLibrary{$experimentId}->{$libraryId}->{'speciesId'}      = $speciesId;
                $fullLengthScRnaSeqLibrary{$experimentId}->{$libraryId}->{'organism'}       = $organism;
                $fullLengthScRnaSeqLibrary{$experimentId}->{$libraryId}->{'platform'}       = $platform;
                $fullLengthScRnaSeqLibrary{$experimentId}->{$libraryId}->{'protocol'}       = $protocol;
                $fullLengthScRnaSeqLibrary{$experimentId}->{$libraryId}->{'libraryType'}    = lc($libraryType);
                $fullLengthScRnaSeqLibrary{$experimentId}->{$libraryId}->{'readLength'}     = $readLength;
                $fullLengthScRnaSeqLibrary{$experimentId}->{$libraryId}->{'cellTypeId'}     = $cellTypeId;
                $fullLengthScRnaSeqLibrary{$experimentId}->{$libraryId}->{'stageId'}        = $stageId;
                $fullLengthScRnaSeqLibrary{$experimentId}->{$libraryId}->{'uberonId'}       = $uberonId;
                $fullLengthScRnaSeqLibrary{$experimentId}->{$libraryId}->{'sex'}            = $sex;
                $fullLengthScRnaSeqLibrary{$experimentId}->{$libraryId}->{'strain'}         = $strain;
            }
        }
        else {
            warn 'Warning: sample present several times in the library file: experiment: ', $experimentId, ' - sample: ', $libraryId, "\n";
        }
    }

    return %fullLengthScRnaSeqLibrary;
}

=======
# Julien Wollbrett, Feb. 2021
# Read file containing mapping between RNA-Seq protocols and gene biotypes
# for which absent calls does not have to be created
# return a hash with a protocol name as key and an array of biotypes as value
sub retrieveProtocolsToBiotypeExcludeAbsentCalls {
    my %protocolToBiotypes = ();
    my ($mappingProtocolToBiotypesFile) = @_;
    for my $line ( read_file("$mappingProtocolToBiotypesFile", chomp=>1) ){
        #skip the header
        next  if ( $line =~ /^RNASeqProtocol/ or $line =~ /^\"RNASeqProtocol/ );
        # RNASeqProtocol    biotypes_excluded_for_absent_calls
        my @columns = map { bgeeTrim($_) } map { s/^\"//; s/\"$//; $_ } split(/\t/, $line);
        my @biotypes = split(/,/, $columns[1]);

        $protocolToBiotypes{$columns[0]} = \@biotypes;
    }
    return %protocolToBiotypes;
}


>>>>>>> af70755b
1;
<|MERGE_RESOLUTION|>--- conflicted
+++ resolved
@@ -853,11 +853,24 @@
     return %featureLength;
 }
 
-<<<<<<< HEAD
-
-
-
-
+# Julien Wollbrett, Feb. 2021
+# Read file containing mapping between RNA-Seq protocols and gene biotypes
+# for which absent calls does not have to be created
+# return a hash with a protocol name as key and an array of biotypes as value
+sub retrieveProtocolsToBiotypeExcludeAbsentCalls {
+    my %protocolToBiotypes = ();
+    my ($mappingProtocolToBiotypesFile) = @_;
+    for my $line ( read_file("$mappingProtocolToBiotypesFile", chomp=>1) ){
+        #skip the header
+        next  if ( $line =~ /^RNASeqProtocol/ or $line =~ /^\"RNASeqProtocol/ );
+        # RNASeqProtocol    biotypes_excluded_for_absent_calls
+        my @columns = map { bgeeTrim($_) } map { s/^\"//; s/\"$//; $_ } split(/\t/, $line);
+        my @biotypes = split(/,/, $columns[1]);
+
+        $protocolToBiotypes{$columns[0]} = \@biotypes;
+    }
+    return %protocolToBiotypes;
+}
 
 ######################################################################################################
 ######################################################################################################
@@ -995,26 +1008,4 @@
     return %fullLengthScRnaSeqLibrary;
 }
 
-=======
-# Julien Wollbrett, Feb. 2021
-# Read file containing mapping between RNA-Seq protocols and gene biotypes
-# for which absent calls does not have to be created
-# return a hash with a protocol name as key and an array of biotypes as value
-sub retrieveProtocolsToBiotypeExcludeAbsentCalls {
-    my %protocolToBiotypes = ();
-    my ($mappingProtocolToBiotypesFile) = @_;
-    for my $line ( read_file("$mappingProtocolToBiotypesFile", chomp=>1) ){
-        #skip the header
-        next  if ( $line =~ /^RNASeqProtocol/ or $line =~ /^\"RNASeqProtocol/ );
-        # RNASeqProtocol    biotypes_excluded_for_absent_calls
-        my @columns = map { bgeeTrim($_) } map { s/^\"//; s/\"$//; $_ } split(/\t/, $line);
-        my @biotypes = split(/,/, $columns[1]);
-
-        $protocolToBiotypes{$columns[0]} = \@biotypes;
-    }
-    return %protocolToBiotypes;
-}
-
-
->>>>>>> af70755b
 1;
