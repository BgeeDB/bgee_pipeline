--- conflicted
+++ resolved
@@ -395,11 +395,7 @@
 
 # RNAseq data path
 RNASEQDATAPATH             := /var/bgee/extra/pipeline/rna_seq/
-<<<<<<< HEAD
 ABUNDANCEFILE              := gene_level_abundance+calls.tsv
-=======
-RNASEQABUNDANCEFILE        := gene_level_abundance+calls.tsv
->>>>>>> 7a4ff5b2
 RNASEQALLRES               := $(RNASEQDATAPATH)all_results_$(DBNAME)/
 RNASEQLOGS                 := $(RNASEQALLRES)
 RNASEQSAMPSTATS            := $(GENERATED_FILES_DIR)$(RNASEQPATH)presence_absence_all_samples.txt
