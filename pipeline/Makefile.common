# common makefile holding variables needed by all makefiles.
# First, we import secured variables
include $(PIPELINEROOT)Makefile.Config
# Force bash because we use bash constructions in Makefiles and default Makefile shell on Ubuntu is /bin/sh (different from /bin/bash)
SHELL = /bin/bash

.PHONY: all clean

# ===================================
#  GENERAL PARAMETERS
# ===================================
RELEASE          := 14.1

# MySQL database connection parameters
# DBUSER and DBPASS defined in Makefile.Config
# DBUSERV and DBPASSV defined in Makefile.Config
DBNAME := bgee_v$(subst .,_,$(RELEASE))
DBHOST := devbioinfo.unil.ch
DBPORT := 3306
DBNAME_BGEELITE := bgeelite_v$(subst .,_,$(RELEASE))
DBHOST_BGEELITE := 127.0.0.1



# Annotator machine
# ANNOTATORLOGIN defined in Makefile.Config
ANNOTATORHOST  := annotbioinfo.unil.ch

# Cluster account
# CLUSTERLOGIN and CLUSTERPASSW defined in Makefile.Config
CLUSTERHOST  := axiom-front1.unil.ch

# Machine used for the pipeline
# PIPELOGIN and PIPEPASSWD defined in Makefile.Config
PIPEHOST   := devbioinfo.unil.ch

# Machine used for RNA-seq/Affymetrix data transfer
# DATALOGIN and DATAPASSWD defined in Makefile.Config
DATAHOST   := jura0.sib.swiss
DATAPATH   := /data

# Ensembl
ENSRELEASE             := 98
ENSMETAZOARELEASE      := 45
ENS_API_RELEASE        := $(ENSRELEASE)
ENSMETAZOA_API_RELEASE := 83
#   for our local Ensembl DB on Annotators' computer annotbioinfo
# ENSDBUSER and ENSDBPASS defined in Makefile.Config
ENSDBHOST  := $(ANNOTATORHOST)
ENSDBPORT  := 3306
#   Default, remote Ensembl db
#ENSDBUSER  := anonymous
#ENSDBPASS  := ''
#ENSDBHOST  := ensembldb.ensembl.org
#ENSDBPORT  := 5306
#   Default, remote Ensembl genomes db
#ENSDBUSER  := anonymous
#ENSDBPASS  := ''
#ENSDBHOST  := mysql.ebi.ac.uk
#ENSDBPORT  := 4157
KALLISTO_SHORT_KMER_SIZE := 15


# MGI
# MGIDBUSER and MGIDBPASS defined in Makefile.Config
MGIDBNAME := mgd
MGIDBHOST := adhoc.informatics.jax.org
MGIDBPORT := 5432


# local BDGP
BDGPDBNAME := bdgp


# Bgee    connection command line argument for Perl scripts
BGEECMD  := user=$(DBUSER)__pass=$(DBPASS)__host=$(DBHOST)__port=$(DBPORT)__name=$(DBNAME)
BGEECMDV := user=$(DBUSERV)__pass=$(DBPASSV)__host=$(PIPEHOST)__port=$(DBPORT)__name=$(DBNAME)
# Ensembl connection command line argument for Perl scripts
ENSCMD   := user=$(ENSDBUSER)__pass=$(ENSDBPASS)__host=$(ENSDBHOST)__port=$(ENSDBPORT)
# MGI     connection command line argument for Perl scripts
MGICMD   := user=$(MGIDBUSER)__pass=$(MGIDBPASS)__host=$(MGIDBHOST)__port=$(MGIDBPORT)__name=$(MGIDBNAME)
# BDGP    connection command line argument for Perl scripts
BDGPCMD  := user=$(DBUSER)__pass=$(DBPASS)__host=$(DBHOST)__port=$(DBPORT)__name=$(BDGPDBNAME)


# ===================================
#  COMMANDS
# ===================================

JAVALIBDIR          := ../java/
BGEEPIPELINEJARNAME := bgee-pipeline-$(RELEASE)-with-dependencies.jar
BGEEPIPELINEJAR     := $(JAVALIBDIR)$(BGEEPIPELINEJARNAME)

JAVA_NO_JAR := java -Xmx32g -Dbgee.dao.jdbc.username=$(DBUSER) -Dbgee.dao.jdbc.password=$(DBPASS) -Dbgee.dao.jdbc.driver.names=com.mysql.jdbc.Driver,net.sf.log4jdbc.sql.jdbcapi.DriverSpy -Dbgee.dao.jdbc.url='jdbc:log4jdbc:mysql://$(DBHOST):$(DBPORT)/$(DBNAME)?enableQueryTimeouts=false&sessionVariables=net_write_timeout=86400,net_read_timeout=86400,wait_timeout=86400'
# Java command allowing to connect to bgeelite without Jar. Never used without JAR for the moment but created to follow the same pattern than JAVA_NO_JAR/JAVA variables for Bgee
JAVA_NO_JAR_BGEE_LITE := java -Xmx32g -Dbgee.dao.jdbc.username=$(DBUSER_BGEELITE) -Dbgee.dao.jdbc.password=$(DBPASS_BGEELITE) -Dbgee.dao.jdbc.driver.names=com.mysql.jdbc.Driver,net.sf.log4jdbc.sql.jdbcapi.DriverSpy -Dbgee.dao.jdbc.url='jdbc:log4jdbc:mysql://$(DBHOST_BGEELITE):$(DBPORT)/$(DBNAME_BGEELITE)?enableQueryTimeouts=false&sessionVariables=net_write_timeout=86400,net_read_timeout=86400,wait_timeout=86400'

JAVA := $(JAVA_NO_JAR) -jar $(PIPELINEROOT)$(BGEEPIPELINEJAR)
JAVA_BGEE_LITE := $(JAVA_NO_JAR_BGEE_LITE) -jar $(PIPELINEROOT)$(BGEEPIPELINEJAR)
# to pass arguments to Java command line
ENTRY_SEP :=,
KEY_VAL_SEP :=//
VAL_SEP :=--
EMPTY_LIST :=-
LIST_SEP :=,
SPACE :=__

MYSQLNODBNAME := mysql -u $(DBUSER) -p$(DBPASS) -h $(DBHOST) -P $(DBPORT) --init-command='SET SESSION net_write_timeout=86400; SET SESSION net_read_timeout=86400; SET SESSION wait_timeout=86400'
MYSQL := $(MYSQLNODBNAME) $(DBNAME)
MYSQLNODBNAME_BGEELITE := mysql -u $(DBUSER_BGEELITE) -p$(DBPASS_BGEELITE) -h $(DBHOST_BGEELITE) -P $(DBPORT) --init-command='SET SESSION net_write_timeout=86400; SET SESSION net_read_timeout=86400; SET SESSION wait_timeout=86400'
MYSQL_BGEELITE := $(MYSQLNODBNAME_BGEELITE) $(DBNAME_BGEELITE)

GIT    := git
WGET   := wget -N -nv
#RSYNC  := rsync -a --exclude=.DS_Store # some permission problems so don't strickly speaking use -a (== -rlptgoD)
RSYNC  := rsync -rlgoD --exclude=.DS_Store --exclude=.svn --exclude=.git
CAT    := cat
RM     := rm -f
MV     := mv -f
CP     := cp -f
GUNZIP := gunzip -f

# cURL command, to download files only if more recently changed
# (it was not working correctly with wget in our case)
# -s: silent, no progress bar displayed;
# -S: if silent, still shows error message if it fails;
# -L: in case of redirection, follow it and redo the request, this is necessary to correctly get modification date;
# -f: in case of error do not display the document returned.
# -R: make the local file have the same timestamp as remote file
# Sould be used with option -z filename: download remote file only if more recent than the provided file
# And with -o option to choose output file name.
# See variable APPEND_CURL_COMMAND.
CURL := curl -s -S -L -f -R
# variable to append to cURL command to download a file only if remote file more recent than targeted file,
# download in a temp file and move to stable location on success; delete temp file on error
# Variable to be recursively expanded.
# -z filename: download remote file only if last modification date more recent that modification date of downloadfile
# -o filename: store downloaded file into filename
# Redirect stderr of mv to /dev/null in case the file was not redownloaded so that the temp file does not exist
APPEND_CURL_COMMAND = -z $@ -o $@.tmp && mv -f $@.tmp $@ 2>/dev/null || rm -f $@.tmp $@

# Paths to files used in several Makefiles, relative to the Makefile pipeline root (bgee/pipeline/pipeline)

# Needs to be included after we defined some variables used in the file
include $(PIPELINEROOT)Makefile.taxon_info

# ===================================
#  CLUSTER  COMMANDS
# ===================================

#NOTE Think to add ; at the end to ease insertion in other command lines
CLUSTER_ASPERA_CMD     := module add Utility/aspera_connect/3.7.4.147727;
#CLUSTER_BEDTOOLS_CMD   := module add UHTS/Analysis/BEDTools/2.26.0;
#CLUSTER_BOWTIE2_CMD    := module add UHTS/Aligner/bowtie2/2.3.4.1;
#CLUSTER_HTSEQ_CMD      := module add UHTS/Analysis/HTSeq/0.9.1;
CLUSTER_KALLISTO_CMD   := module add UHTS/Analysis/kallisto/0.44.0;
#CLUSTER_PICARD_CMD     := module add UHTS/Analysis/picard-tools/2.18.11; java -jar /software/UHTS/Analysis/picard-tools/2.18.11/picard.jar SortSam
CLUSTER_R_CMD          := module add R/3.4.2;
#CLUSTER_SAMTOOLS_CMD   := module add UHTS/Analysis/samtools/0.1.19;
CLUSTER_SRATOOLKIT_CMD := module add UHTS/Analysis/sratoolkit/2.8.2.1;
CLUSTER_TOPHAT_CMD     := module add UHTS/Aligner/tophat/2.1.1;
#CLUSTER_FASTQC_CMD     := module add UHTS/Quality_control/fastqc/0.11.7;



# ===================================
#  PATHS TO FILES
# ===================================

# Tmp path (if not enough disk space)
TMPDIR := /var/lib/mysql/tmp_bgee/

# Path to the directory storing source files
# PIPELINEROOT and DIR_NAME are specified by each individul Makefile
# before importing Makefile.common
SOURCE_FILES_DIR := $(PIPELINEROOT)../source_files/
INPUT_DIR := $(SOURCE_FILES_DIR)$(DIR_NAME)
GENERATED_FILES_DIR := $(PIPELINEROOT)../generated_files/
OUTPUT_DIR := $(GENERATED_FILES_DIR)$(DIR_NAME)

VERIFICATIONFILE := $(OUTPUT_DIR)step_verification_$(RELEASE).txt


# =========== FILES FROM ANNOTATORS ===============
# URL to git annotation files
ANNOTATION_GIT_URL            := https://gitlab.sib.swiss/Bgee/expression-annotations/raw/develop

# Directory with curator files, from the root directory of the pipeline
CURATIONPATH                  := ../../curation/

## AFFYMETRIX
AFFY_CURATION_PATH            := $(CURATIONPATH)expression_data/affymetrix/
AFFY_CURATION_FILEPATH        := $(AFFY_CURATION_PATH)annotation.xls

## SIMILARITY
SIMILARITY_CURATION_PATH      := $(CURATIONPATH)similarity/
SIMILARITY_CURATION_FILEPATH  := $(SIMILARITY_CURATION_PATH)homology.xlsx

## ESTs
EST_CURATION_PATH             := $(CURATIONPATH)expression_data/est/
EST_UNIGENE_CURATION_PATH     := $(EST_CURATION_PATH)unigene/
EST_SMIRNADB_CURATION_PATH    := $(EST_CURATION_PATH)smirnadb/
# the list of species with UniGene/EST annotation
EST_SPECIES_CURATION_FILEPATH := $(SOURCE_FILES_DIR)ESTs/unigene/species_EST_file.txt
# smiRNAdb libs mapping file
SMIRNADB_CURATION_MAPFILEPATH := $(SOURCE_FILES_DIR)ESTs/smirnadb/mapping_libs_smiRNAdb.csv

## In Situ
BDGP_PATH                     := $(CURATIONPATH)expression_data/in_situ/bdgp/
BDGP2FBBT_MAPPING_FILE        := BDGP_terms_to_FBbt_terms.tsv
BDGP2FBBT_MAPPING_NEW         := BDGP_terms_to_FBbt_terms_$(DBNAME).tsv
STAGECORRESP_FILE             := BDGP_stages_correspondence.txt
WORMBASE_EXPR_DUMP            := expr_pattern.ace.20190721

## RNA Seq
RNASEQ_CURATION_PATH          := $(CURATIONPATH)expression_data/rna_seq/
RNASEQ_CURATION_FILEPATH      := $(RNASEQ_CURATION_PATH)annotations.xls


# =========== SPECIES FILES ===============

# a TSV file containing the IDs of the species used in Bgee
SPECIESFILEPATH     := $(SOURCE_FILES_DIR)species/bgeeSpecies.tsv

# file containing the IDs of all the taxa used in our annotations
ANNOTTAXIDSFILEPATH := $(GENERATED_FILES_DIR)species/annotTaxIds.tsv

# file containing the IDs of the species used in Bgee, of all the taxa used in our annotations,
# and of all the taxa used in Uberon
ALLTAXIDSFILEPATH   := $(GENERATED_FILES_DIR)species/allTaxIds.tsv

# our custom taxonomy ontology
TAXONOMYFILEPATH    := $(GENERATED_FILES_DIR)species/bgee_ncbitaxon.owl
TAX_DAT_DOWNLOAD_URL := ftp://ftp.ebi.ac.uk/pub/databases/taxonomy/taxonomy.dat


# =========== UBERON FILES ===============
UBERON_SOURCE_PATH := $(SOURCE_FILES_DIR)uberon/
UBERON_OUTPUT_PATH := $(GENERATED_FILES_DIR)uberon/

UBERON_DOWNLOAD_URL_START := http://purl.obolibrary.org/obo/uberon/
EXT_DOWNLOAD_URL := $(UBERON_DOWNLOAD_URL_START)ext.owl
COMPOSITE_DOWNLOAD_URL := $(UBERON_DOWNLOAD_URL_START)composite-metazoan.owl
DEV_STAGE_DOWNLOAD_URL := https://raw.githubusercontent.com/obophenotype/developmental-stage-ontologies/master/external/bgee/dev_stage_ont.obo

# Sex-related info about anatomical terms
UBERON_SEX_INFO_FILE := uberon_sex_info.tsv
UBERON_SEX_INFO_FILE_PATH := $(UBERON_OUTPUT_PATH)$(UBERON_SEX_INFO_FILE)

# taxon constraints
TAXONCONSTRAINTSFILE     := taxonConstraints.tsv
TAXONCONSTRAINTSFILEPATH := $(UBERON_OUTPUT_PATH)$(TAXONCONSTRAINTSFILE)
# OVERRIDE_TAXON_CONSTRAINTS := HsapDv:$(KEY_VAL_SEP)9606$(ENTRY_SEP)MmusDv:$(KEY_VAL_SEP)10090$(ENTRY_SEP)ZFS:$(KEY_VAL_SEP)7955$(ENTRY_SEP)XAO:$(KEY_VAL_SEP)8364$(ENTRY_SEP)FBdv:$(KEY_VAL_SEP)7227$(ENTRY_SEP)GgalDv:$(KEY_VAL_SEP)9031$(ENTRY_SEP)GgorDv:$(KEY_VAL_SEP)9593$(ENTRY_SEP)MmulDv:$(KEY_VAL_SEP)9544$(ENTRY_SEP)MdomDv:$(KEY_VAL_SEP)13616$(ENTRY_SEP)OanaDv:$(KEY_VAL_SEP)9258$(ENTRY_SEP)PtroDv:$(KEY_VAL_SEP)9598$(ENTRY_SEP)PpanDv:$(KEY_VAL_SEP)9597$(ENTRY_SEP)PpygDv:$(KEY_VAL_SEP)9600$(ENTRY_SEP)BtauDv:$(KEY_VAL_SEP)9913$(ENTRY_SEP)RnorDv:$(KEY_VAL_SEP)10116$(ENTRY_SEP)AcarDv:$(KEY_VAL_SEP)28377$(ENTRY_SEP)TnigDv:$(KEY_VAL_SEP)99883$(ENTRY_SEP)SscrDv:$(KEY_VAL_SEP)9823$(ENTRY_SEP)WBls:$(KEY_VAL_SEP)6239$(ENTRY_SEP)UBERON:0007220$(KEY_VAL_SEP)7227$(VAL_SEP)9606$(VAL_SEP)10090$(VAL_SEP)10116$(ENTRY_SEP)UBERON:0004707$(KEY_VAL_SEP)7955$(ENTRY_SEP)UBERON:0000069$(KEY_VAL_SEP)6239$(VAL_SEP)7227$(VAL_SEP)7955$(VAL_SEP)8364$(ENTRY_SEP)UBERON:0000070$(KEY_VAL_SEP)7227$(ENTRY_SEP)UBERON:0000111$(KEY_VAL_SEP)9606$(VAL_SEP)10090$(VAL_SEP)8364$(VAL_SEP)9031$(VAL_SEP)9593$(VAL_SEP)9544$(VAL_SEP)13616$(VAL_SEP)9258$(VAL_SEP)9598$(VAL_SEP)9597$(VAL_SEP)9600$(VAL_SEP)9913$(VAL_SEP)28377$(VAL_SEP)99883$(VAL_SEP)9823$(VAL_SEP)6239$(VAL_SEP)10116$(ENTRY_SEP)UBERON:0000110$(KEY_VAL_SEP)9606$(VAL_SEP)10090$(VAL_SEP)8364$(VAL_SEP)9031$(VAL_SEP)9593$(VAL_SEP)9544$(VAL_SEP)13616$(VAL_SEP)9258$(VAL_SEP)9598$(VAL_SEP)9597$(VAL_SEP)9600$(VAL_SEP)9913$(VAL_SEP)28377$(VAL_SEP)99883$(VAL_SEP)9823$(VAL_SEP)6239$(VAL_SEP)10116$(ENTRY_SEP)UBERON:0000107$(KEY_VAL_SEP)9606$(VAL_SEP)10090$(VAL_SEP)7955$(VAL_SEP)8364$(VAL_SEP)7227$(VAL_SEP)9031$(VAL_SEP)9593$(VAL_SEP)9544$(VAL_SEP)13616$(VAL_SEP)9258$(VAL_SEP)9598$(VAL_SEP)9597$(VAL_SEP)9600$(VAL_SEP)9913$(VAL_SEP)28377$(VAL_SEP)99883$(VAL_SEP)9823$(VAL_SEP)6239$(ENTRY_SEP)UBERON:0000108$(KEY_VAL_SEP)9606$(VAL_SEP)10090$(VAL_SEP)7955$(VAL_SEP)8364$(VAL_SEP)7227$(VAL_SEP)9031$(VAL_SEP)9593$(VAL_SEP)9544$(VAL_SEP)13616$(VAL_SEP)9258$(VAL_SEP)9598$(VAL_SEP)9597$(VAL_SEP)9600$(VAL_SEP)9913$(VAL_SEP)28377$(VAL_SEP)99883$(VAL_SEP)9823$(VAL_SEP)6239$(ENTRY_SEP)UBERON:0000106$(KEY_VAL_SEP)9606$(VAL_SEP)10090$(VAL_SEP)7955$(VAL_SEP)8364$(VAL_SEP)7227$(VAL_SEP)9031$(VAL_SEP)9593$(VAL_SEP)9544$(VAL_SEP)13616$(VAL_SEP)9258$(VAL_SEP)9598$(VAL_SEP)9597$(VAL_SEP)9600$(VAL_SEP)9913$(VAL_SEP)28377$(VAL_SEP)99883$(VAL_SEP)9823$(VAL_SEP)6239$(ENTRY_SEP)UBERON:0004729$(KEY_VAL_SEP)6239$(ENTRY_SEP)UBERON:0004730$(KEY_VAL_SEP)7227$(ENTRY_SEP)UBERON:0007234$(KEY_VAL_SEP)7955$(VAL_SEP)8364$(ENTRY_SEP)UBERON:0007232$(KEY_VAL_SEP)7955$(VAL_SEP)8364$(ENTRY_SEP)UBERON:0000112$(KEY_VAL_SEP)9606$(VAL_SEP)10090$(VAL_SEP)7955$(VAL_SEP)8364$(VAL_SEP)9031$(VAL_SEP)9593$(VAL_SEP)9544$(VAL_SEP)13616$(VAL_SEP)9258$(VAL_SEP)9598$(VAL_SEP)9597$(VAL_SEP)9600$(VAL_SEP)9913$(VAL_SEP)28377$(VAL_SEP)99883$(VAL_SEP)9823$(VAL_SEP)6239$(VAL_SEP)10116$(ENTRY_SEP)UBERON:0000113$(KEY_VAL_SEP)9606$(VAL_SEP)10090$(VAL_SEP)7955$(VAL_SEP)8364$(VAL_SEP)9031$(VAL_SEP)9593$(VAL_SEP)9544$(VAL_SEP)13616$(VAL_SEP)9258$(VAL_SEP)9598$(VAL_SEP)9597$(VAL_SEP)9600$(VAL_SEP)9913$(VAL_SEP)28377$(VAL_SEP)99883$(VAL_SEP)9823$(VAL_SEP)6239$(VAL_SEP)10116$(ENTRY_SEP)UBERON:0009849$(KEY_VAL_SEP)8364$(ENTRY_SEP)UBERON:0014405$(KEY_VAL_SEP)$(EMPTY_LIST)$(ENTRY_SEP)UBERON:0014862$(KEY_VAL_SEP)$(EMPTY_LIST)$(ENTRY_SEP)UBERON:0014864$(KEY_VAL_SEP)$(EMPTY_LIST)$(ENTRY_SEP)UBERON:0007221$(KEY_VAL_SEP)9606$(VAL_SEP)10090$(VAL_SEP)8364$(VAL_SEP)7227$(VAL_SEP)9031$(VAL_SEP)9593$(VAL_SEP)9544$(VAL_SEP)13616$(VAL_SEP)9258$(VAL_SEP)9598$(VAL_SEP)9597$(VAL_SEP)9600$(VAL_SEP)9913$(VAL_SEP)28377$(VAL_SEP)99883$(VAL_SEP)9823$(VAL_SEP)6239$(VAL_SEP)10116$(ENTRY_SEP)UBERON:0007222$(KEY_VAL_SEP)10090$(VAL_SEP)7955$(VAL_SEP)8364$(VAL_SEP)7227$(VAL_SEP)9593$(VAL_SEP)9544$(VAL_SEP)9258$(VAL_SEP)9598$(VAL_SEP)9597$(VAL_SEP)9600$(VAL_SEP)99883$(VAL_SEP)9823$(VAL_SEP)6239$(VAL_SEP)10116$(ENTRY_SEP)UBERON:0018241$(KEY_VAL_SEP)10090$(VAL_SEP)7955$(VAL_SEP)8364$(VAL_SEP)7227$(VAL_SEP)9593$(VAL_SEP)9544$(VAL_SEP)9258$(VAL_SEP)9598$(VAL_SEP)9597$(VAL_SEP)9600$(VAL_SEP)99883$(VAL_SEP)9823$(VAL_SEP)6239$(VAL_SEP)10116$(ENTRY_SEP)AAO:$(KEY_VAL_SEP)8364$(ENTRY_SEP)ABA:$(KEY_VAL_SEP)10090$(ENTRY_SEP)EHDAA2:$(KEY_VAL_SEP)9606$(ENTRY_SEP)EMAPA:$(KEY_VAL_SEP)10090$(ENTRY_SEP)FBbt:$(KEY_VAL_SEP)7227$(ENTRY_SEP)FMA:$(KEY_VAL_SEP)9606$(ENTRY_SEP)HAO:$(KEY_VAL_SEP)7399$(ENTRY_SEP)MA:$(KEY_VAL_SEP)10090$(ENTRY_SEP)MFO:$(KEY_VAL_SEP)8089$(ENTRY_SEP)SPD:$(KEY_VAL_SEP)6893$(ENTRY_SEP)TADS:$(KEY_VAL_SEP)6939$(ENTRY_SEP)TAO:$(KEY_VAL_SEP)7955$(VAL_SEP)99883$(ENTRY_SEP)TGMA:$(KEY_VAL_SEP)44484$(ENTRY_SEP)WBbt:$(KEY_VAL_SEP)6239$(ENTRY_SEP)XAO:$(KEY_VAL_SEP)8364$(ENTRY_SEP)ZFA:$(KEY_VAL_SEP)7955$(ENTRY_SEP)EHDAA:$(KEY_VAL_SEP)9606$(ENTRY_SEP)EV:$(KEY_VAL_SEP)9606
# taxon constraints with no hacks:
# OVERRIDE_TAXON_CONSTRAINTS := HsapDv:$(KEY_VAL_SEP)9606$(ENTRY_SEP)MmusDv:$(KEY_VAL_SEP)10090$(ENTRY_SEP)ZFS:$(KEY_VAL_SEP)7955$(ENTRY_SEP)XAO:$(KEY_VAL_SEP)8364$(ENTRY_SEP)FBdv:$(KEY_VAL_SEP)7227$(ENTRY_SEP)GgalDv:$(KEY_VAL_SEP)9031$(ENTRY_SEP)GgorDv:$(KEY_VAL_SEP)9593$(ENTRY_SEP)MmulDv:$(KEY_VAL_SEP)9544$(ENTRY_SEP)MdomDv:$(KEY_VAL_SEP)13616$(ENTRY_SEP)OanaDv:$(KEY_VAL_SEP)9258$(ENTRY_SEP)PtroDv:$(KEY_VAL_SEP)9598$(ENTRY_SEP)PpanDv:$(KEY_VAL_SEP)9597$(ENTRY_SEP)PpygDv:$(KEY_VAL_SEP)9600$(ENTRY_SEP)BtauDv:$(KEY_VAL_SEP)9913$(ENTRY_SEP)RnorDv:$(KEY_VAL_SEP)10116$(ENTRY_SEP)AcarDv:$(KEY_VAL_SEP)28377$(ENTRY_SEP)TnigDv:$(KEY_VAL_SEP)99883$(ENTRY_SEP)SscrDv:$(KEY_VAL_SEP)9823$(ENTRY_SEP)WBls:$(KEY_VAL_SEP)6239$(ENTRY_SEP)PdumDv:$(KEY_VAL_SEP)6358$(ENTRY_SEP)UBERON:0000069$(KEY_VAL_SEP)6239$(VAL_SEP)7227$(VAL_SEP)7955$(VAL_SEP)8364$(ENTRY_SEP)AAO:$(KEY_VAL_SEP)8364$(ENTRY_SEP)ABA:$(KEY_VAL_SEP)10090$(ENTRY_SEP)EHDAA2:$(KEY_VAL_SEP)9606$(ENTRY_SEP)EMAPA:$(KEY_VAL_SEP)10090$(ENTRY_SEP)FBbt:$(KEY_VAL_SEP)7227$(ENTRY_SEP)FMA:$(KEY_VAL_SEP)9606$(ENTRY_SEP)HAO:$(KEY_VAL_SEP)7399$(ENTRY_SEP)MA:$(KEY_VAL_SEP)10090$(ENTRY_SEP)MFO:$(KEY_VAL_SEP)8089$(ENTRY_SEP)SPD:$(KEY_VAL_SEP)6893$(ENTRY_SEP)TADS:$(KEY_VAL_SEP)6939$(ENTRY_SEP)TAO:$(KEY_VAL_SEP)7955$(VAL_SEP)99883$(ENTRY_SEP)TGMA:$(KEY_VAL_SEP)44484$(ENTRY_SEP)WBbt:$(KEY_VAL_SEP)6239$(ENTRY_SEP)ZFA:$(KEY_VAL_SEP)7955$(ENTRY_SEP)EHDAA:$(KEY_VAL_SEP)9606$(ENTRY_SEP)EV:$(KEY_VAL_SEP)9606$(ENTRY_SEP)CEPH:$(KEY_VAL_SEP)6605$(ENTRY_SEP)CTENO:$(KEY_VAL_SEP)10197$(ENTRY_SEP)PORO:$(KEY_VAL_SEP)6040

ROOTS_OF_SUBGRAPHS_TO_IGNORE := NCBITaxon:1

## Uberon
UBERON_EXT_FILE_PATH       := $(UBERON_SOURCE_PATH)ext.owl
UBERON_COMPOSITE_FILE_PATH := $(UBERON_SOURCE_PATH)composite-metazoan.owl
UBERONFILE                 := $(UBERON_COMPOSITE_FILE_PATH)
UBERONFILEPATH             := $(UBERON_SOURCE_PATH)$(UBERONFILE)

CUSTOM_UBERON_PREFIX       := custom_composite
CUSTOM_UBERON_FILE         := $(CUSTOM_UBERON_PREFIX).owl
CUSTOM_UBERON_FILE_PATH    := $(UBERON_OUTPUT_PATH)$(CUSTOM_UBERON_FILE)

DEV_STAGE_ONT_PREFIX       := dev_stage_ontology
DEV_STAGE_ONT_FILE         := $(DEV_STAGE_ONT_PREFIX).obo
DEV_STAGE_ONT_FILE_PATH    := $(UBERON_SOURCE_PATH)$(DEV_STAGE_ONT_FILE)


# Command to get list of stages between start and end stages
# Missing arguments are SPECIES_ID   INBETWEENSTAGESPORT
INBETWEENSTAGESPORT := 15444
INBETWEENSTAGES := $(JAVA) UberonSocketTool stageRange $(DEV_STAGE_ONT_FILE_PATH) $(TAXONOMYFILEPATH) $(TAXONCONSTRAINTSFILEPATH) $(OVERRIDE_TAXON_CONSTRAINTS)

# Command to get mapping of IDs to Uberon
# Missing arguments is: IDMAPPINGPORT
IDMAPPINGPORT   := 14555
# Note: was changed to use our custom version with only terms included in Bgee
IDMAPPING       := $(JAVA) UberonSocketTool idMapping $(CUSTOM_UBERON_FILE_PATH)

STGMAPPINGPORT  := 13222
STGMAPPING      := $(JAVA) UberonSocketTool idMapping $(DEV_STAGE_ONT_FILE_PATH)


# =========== SIMILARITY ANNOTATION FILES ===============
SIM_ANNOT_DOWNLOAD_URL_START := https://raw.githubusercontent.com/BgeeDB/anatomical-similarity-annotations/master/release/
RAW_SIM_ANNOT_DOWNLOAD_URL := $(SIM_ANNOT_DOWNLOAD_URL_START)raw_similarity_annotations.tsv

# the similarity annotation file


# =========== EST FILES ===============



# =========== AFFYMETRIX FILES ===============
AFFYPATH                            := Affymetrix/
AFFY_CHIP_FILEPATH                  := $(SOURCE_FILES_DIR)$(AFFYPATH)affymetrixChip.tsv
AFFY_CHIP_FILEPATH_WORM             := $(SOURCE_FILES_DIR)$(AFFYPATH)affymetrixChip_worm.tsv
AFFY_CHIP_FILEPATH_FULL             := $(AFFYPATH)affymetrixChip_full.tsv
AFFY_CHIPINFO_FILEPATH              := $(AFFYPATH)affymetrixChipInformation
MICROARRAY_EXPERIMENT_FILEPATH      := $(SOURCE_FILES_DIR)$(AFFYPATH)microarrayExperiment.tsv
MICROARRAY_EXPERIMENT_FILEPATH_WORM := $(SOURCE_FILES_DIR)$(AFFYPATH)microarrayExperiment_worm.tsv
MICROARRAY_EXPERIMENT_FILEPATH_FULL := $(AFFYPATH)microarrayExperiment_full.tsv
AFFY_CHIPTYPE_FILEPATH              := $(SOURCE_FILES_DIR)$(AFFYPATH)chipType.tsv
AFFY_CHIPTYPE_FILEPATH_WORM         := $(SOURCE_FILES_DIR)$(AFFYPATH)chipType_worm.tsv
AFFY_CHIPTYPE_FILEPATH_FULL         := $(AFFYPATH)chipType_full.tsv
AFFY_CHIPTYPEQUAL_FILEPATH          := $(AFFYPATH)chipTypeCorrespondencesAndQualityThresholds
AFFY_NORMTYPE_FILEPATH              := $(AFFYPATH)normalizationType
AFFY_DETCTYPE_FILEPATH              := $(AFFYPATH)detectionType

# Affymetrix data path
AFFYDATAPATH      := /var/bgee/extra/pipeline/Affymetrix/
AFFYNEWDATAPATH   := $(AFFYDATAPATH)new_files/
AFFYANNOTATORPATH := /Users/anikneja/Documents/bgee/extra/pipeline/curation/Affymetrix/

# Cel file path
CELPATH           := $(AFFYDATAPATH)cel_data/
CELNEWPATH        := $(AFFYNEWDATAPATH)cel_data/
CELANNPATH        := $(AFFYANNOTATORPATH)cel_data/
# MAS5 file path
MAS5PATH          := $(AFFYDATAPATH)processed_mas5/
MAS5NEWPATH       := $(AFFYNEWDATAPATH)processed_mas5/
MAS5ANNPATH       := $(AFFYANNOTATORPATH)processed_mas5/
# MAS5 original file path
MAS5ORIPATH       := $(AFFYDATAPATH)processed_mas5_original_files/
MAS5ORINEWPATH    := $(AFFYNEWDATAPATH)processed_mas5_original_files/
MAS5ORIANNPATH    := $(AFFYANNOTATORPATH)processed_mas5_original_files/
# SCHUSTER file path
SCHUSTERPATH      := $(AFFYDATAPATH)processed_schuster/
# Differential file path
DIFFEXPRPATH      := $(AFFYDATAPATH)processed_differential/
# Bioconductor file path
BIOCONDUCTOR      := $(AFFYDATAPATH)bioconductor/
BIOCONDUCTOROUT   := $(BIOCONDUCTOR)out/
BIOCONDUCTORAFFIN := $(BIOCONDUCTOR)affinities/
BIOCONDUCTORDIFF  := $(BIOCONDUCTOR)differential/
BIOCONDUCTORTARG  := $(BIOCONDUCTOR)targets/
# Annotation file path
ANNOTATIONPATH    := $(AFFYDATAPATH)annotations/


# =========== RNA_Seq FILES ===============
RNASEQPATH                         := RNA_Seq/
EXTRAMAPPING_FILEPATH              := $(SOURCE_FILES_DIR)$(RNASEQPATH)Bgee$(RELEASE)_mapToUberon.tsv
RNASEQ_EXPERIMENT_FILEPATH         := $(SOURCE_FILES_DIR)$(RNASEQPATH)RNASeqExperiment.tsv
RNASEQ_EXPERIMENT_FILEPATH_WORM    := $(SOURCE_FILES_DIR)$(RNASEQPATH)RNASeqExperiment_worm.tsv
RNASEQ_EXPERIMENT_FILEPATH_FULL    := $(GENERATED_FILES_DIR)$(RNASEQPATH)RNASeqExperiment_full.tsv
RNASEQ_LIB_FILEPATH                := $(SOURCE_FILES_DIR)$(RNASEQPATH)RNASeqLibrary.tsv
RNASEQ_LIB_FILEPATH_WORM           := $(SOURCE_FILES_DIR)$(RNASEQPATH)RNASeqLibrary_worm.tsv
RNASEQ_LIB_FILEPATH_FULL           := $(GENERATED_FILES_DIR)$(RNASEQPATH)RNASeqLibrary_full.tsv
RNASEQ_LIB_EXCLUSION_FILEPATH_WORM := $(SOURCE_FILES_DIR)$(RNASEQPATH)RNASeqLibrary_worm_exclusion.tsv
RNASEQ_LIB_CHECKS_FILEPATH         := $(SOURCE_FILES_DIR)$(RNASEQPATH)RNASeqLibraryPlatformChecks.tsv
RNASEQ_SAMPINFO_FILEPATH           := $(GENERATED_FILES_DIR)$(RNASEQPATH)rna_seq_sample_info.txt
RNASEQ_SAMPEXCLUDED_FILEPATH       := $(GENERATED_FILES_DIR)$(RNASEQPATH)rna_seq_sample_excluded.txt
RNASEQ_LENGTH_INFO_FILEPATH        := $(GENERATED_FILES_DIR)$(RNASEQPATH)rna_seq_length_info.txt
RNASEQ_ALREADY_DOWNLOADED          := $(GENERATED_FILES_DIR)$(RNASEQPATH)rna_seq_sample_downloaded.txt

# RNAseq cluster paths
# TODO clean-up and remove unused ones
<<<<<<< HEAD
RNASEQ_DOWNLOAD_LIB_DIR        := /scratch/wally/FAC/FBM/DEE/mrobinso/bgee
RNASEQ_CLUSTER_READONLY        := /data/unil/dee/dee_robi/
RNASEQ_CLUSTER_SCRIPTS         := $(RNASEQ_CLUSTER_READONLY)GIT/pipeline/
RNASEQ_CLUSTER_GTF             := $(RNASEQ_CLUSTER_READONLY)rna_seq/GTF/
RNASEQ_CLUSTER_ALL_RES_BACKUP  := $(RNASEQ_CLUSTER_READONLY)rna_seq/all_results/
RNASEQ_CLUSTER_SCRATCH         := /scratch/beegfs/FAC/FBM/DEE/bgee_sensitive/
=======
RNASEQ_CLUSTER_READONLY        := /users/jwollbre/
RNASEQ_CLUSTER_SCRATCH         := /scratch/axiom/FAC/FBM/DEE/mrobinso/bgee/
RNASEQ_CLUSTER_SCRIPTS         := $(RNASEQ_CLUSTER_READONLY)GIT/pipeline/pipeline/
RNASEQ_CLUSTER_GTF             := $(RNASEQ_CLUSTER_SCRATCH)data/GTF/
RNASEQ_CLUSTER_ALL_RES_BACKUP  := $(RNASEQ_CLUSTER_READONLY)rna_seq/all_results/
>>>>>>> 05a014ab
RNASEQ_CLUSTER_ALL_RES         := $(RNASEQ_CLUSTER_SCRATCH)all_results_$(DBNAME)/
RNASEQ_CLUSTER_SUM_RES         := $(RNASEQ_CLUSTER_SCRATCH)sum_by_species_$(DBNAME)/
RNASEQ_CLUSTER_GAUSSIAN_CHOICE := $(GENERATED_FILES_DIR)$(RNASEQPATH)gaussian_choice_by_species.txt
RNASEQ_CLUSTER_PRESENCE_RES    := $(RNASEQ_CLUSTER_SCRATCH)presence_absence_$(DBNAME)/
RNASEQ_CLUSTER_LOG             := $(RNASEQ_CLUSTER_ALL_RES)
RNASEQ_CLUSTER_R_LOG           := $(RNASEQ_CLUSTER_ALL_RES)
RNASEQ_CLUSTER_REPORTINFO      := $(RNASEQ_CLUSTER_ALL_RES)/reports_info_all_samples.txt
<<<<<<< HEAD
ENCRYPT_PASSWD_FILE            := /data/unil/dee/dee_robi/.passw

# RNAseq sensitive cluster path
RNASEQ_SENSITIVE_FASTQ         := /data/unil/dee/dee_robi/FASTQ
=======
CLUSTER_REF_INTERGENIC_FOLDER  := $(RNASEQ_VITALIT_SCRATCH)ref_intergenic_$(DBNAME)/
CLUSTER_OTHER_INTERGENIC_FOLDER	 := $(RNASEQ_VITALIT_SCRATCH)other_intergenic_$(DBNAME)/
ENCRYPT_PASSWD_FILE            := /home/bbgee/.passw

# RNAseq kallisto index kmer size 
RNASEQ_KALLISTO_KMER_DEFAULT	:= 31
RNASEQ_KALLISTO_KMER_SHORT      := 15

# Max proportion of Ns allowed in intergenic sequences
INTERGENIC_N_PROPORTION         := 0.05

# RNAseq bigbgee paths
RNASEQ_BIGBGEE_FASTQ       := /opt/gtexfile/FASTQ/
>>>>>>> 05a014ab

# RNAseq data path
RNASEQDATAPATH             := /var/bgee/extra/pipeline/rna_seq/
RNASEQABUNDANCEFILE        := abundance_gene_level+new_tpm+new_fpkm+calls.tsv
RNASEQALLRES               := $(RNASEQDATAPATH)all_results_$(DBNAME)/
RNASEQGTFDATAPATH          := $(RNASEQDATAPATH)GTF/
RNASEQLOGS                 := $(RNASEQALLRES)
RNASEQSAMPSTATS            := $(GENERATED_FILES_DIR)$(RNASEQPATH)presence_absence_all_samples.txt
RNASEQREPORTINFO           := $(GENERATED_FILES_DIR)$(RNASEQPATH)reports_info_all_samples.txt

# Differential file path
RNASEQDIFFEXPRPATH                  := $(RNASEQDATAPATH)processed_differential_$(DBNAME)/
RNASEQDIFFEXPRPATH_DEVANDANAT       := $(RNASEQDIFFEXPRPATH)devAndAnat/
RNASEQDIFFEXPRPATH_SEX              := $(RNASEQDIFFEXPRPATH)sex/
# Bioconductor file path
RNASEQBIOCONDUCTOR                  := $(RNASEQDATAPATH)bioconductor_$(DBNAME)/
#XXX is it used anymore???
RNASEQBIOCONDUCTORDIFF              := $(RNASEQBIOCONDUCTOR)differential/
RNASEQBIOCONDUCTORTARG              := $(RNASEQBIOCONDUCTOR)targets/
RNASEQBIOCONDUCTORTARG_SEX          := $(RNASEQBIOCONDUCTORTARG)sex/
RNASEQBIOCONDUCTORTARG_DEVANDANAT   := $(RNASEQBIOCONDUCTORTARG)devAndAnat/
# TMM normalization files
RNASEQTMMTARG                       := $(RNASEQBIOCONDUCTOR)targets_TMM/
RNASEQTMMPATH                       := $(RNASEQDATAPATH)processed_TMM_$(DBNAME)/

# =========== DOWNLOAD FILES ===============

# path to the root of the directory to use to store generated download files
DOWNLOAD_FILE_ROOT_PATH := $(GENERATED_FILES_DIR)download_files/

# paths of the different file types, relative to DOWNLOAD_FILE_ROOT_PATH
CALLS_PATH := calls/
EXPR_CALLS_PATH := $(CALLS_PATH)expr_calls/
DIFF_EXPR_CALLS_PATH := $(CALLS_PATH)diff_expr_calls/
PROC_EXPR_VALUES_PATH := processed_expr_values/
ORTHOLOGS_PATH := orthologs/
MULTI_SPE_DIFF_EXPR_CALL_PATH := $(CALLS_PATH)multi_species_diff_expr_calls/

EXPR_VALUES_PATH := processed_expr_values/
RNA_SEQ_EXPR_VALUES_PATH := $(EXPR_VALUES_PATH)rna_seq/
AFFYMETRIX_EXPR_VALUES_PATH := $(EXPR_VALUES_PATH)affymetrix/

# file suffixes
EXPR_SIMPLE_SUF := _expr_simple.tsv
EXPR_SIMPLE_DEV_SUF := _expr_simple_development.tsv
EXPR_COMPLETE_SUF := _expr_advanced.tsv
EXPR_COMPLETE_DEV_SUF := _expr_advanced_development.tsv
DIFF_EXPR_ANATOMY_SIMPLE_SUF := _diffexpr-anatomy-simple.tsv
DIFF_EXPR_ANATOMY_COMPLETE_SUF := _diffexpr-anatomy-complete.tsv
DIFF_EXPR_DEV_SIMPLE_SUF := _diffexpr-development-simple.tsv
DIFF_EXPR_DEV_COMPLETE_SUF := _diffexpr-development-complete.tsv
ORTHOLOGS_SUF := _orthologs.tsv
MULTI_SPE_DIFF_EXPR_ANATOMY_SIMPLE_SUF := _multi-diffexpr-anatomy-simple.tsv
MULTI_SPE_DIFF_EXPR_ANATOMY_COMPLETE_SUF := _multi-diffexpr-anatomy-complete.tsv

RNA_SEQ_EXP_LIB_SUF_ZIP := _RNA-Seq_experiments_libraries.zip
RNA_SEQ_COUNT_SUF_ZIP := _RNA-Seq_read_counts_TPM_FPKM.zip
AFFYMETRIX_EXP_CHIP_SUF_ZIP := _Affymetrix_experiments_chips.zip
AFFYMETRIX_PROBESET_SUF_ZIP := _Affymetrix_probesets.zip

# =========== RANK DOWNLOAD FILES ===============
# Directories related to $(OUTPUT_DIR)
RANKS_PER_ANAT := ranks/anat_entity/
RANKS_PER_CONDITION := ranks/condition/<|MERGE_RESOLUTION|>--- conflicted
+++ resolved
@@ -9,13 +9,13 @@
 # ===================================
 #  GENERAL PARAMETERS
 # ===================================
-RELEASE          := 14.1
+RELEASE          := 15.0
 
 # MySQL database connection parameters
 # DBUSER and DBPASS defined in Makefile.Config
 # DBUSERV and DBPASSV defined in Makefile.Config
 DBNAME := bgee_v$(subst .,_,$(RELEASE))
-DBHOST := devbioinfo.unil.ch
+DBHOST := 127.0.0.1
 DBPORT := 3306
 DBNAME_BGEELITE := bgeelite_v$(subst .,_,$(RELEASE))
 DBHOST_BGEELITE := 127.0.0.1
@@ -40,8 +40,8 @@
 DATAPATH   := /data
 
 # Ensembl
-ENSRELEASE             := 98
-ENSMETAZOARELEASE      := 45
+ENSRELEASE             := 99
+ENSMETAZOARELEASE      := 46
 ENS_API_RELEASE        := $(ENSRELEASE)
 ENSMETAZOA_API_RELEASE := 83
 #   for our local Ensembl DB on Annotators' computer annotbioinfo
@@ -58,7 +58,6 @@
 #ENSDBPASS  := ''
 #ENSDBHOST  := mysql.ebi.ac.uk
 #ENSDBPORT  := 4157
-KALLISTO_SHORT_KMER_SIZE := 15
 
 
 # MGI
@@ -362,20 +361,12 @@
 
 # RNAseq cluster paths
 # TODO clean-up and remove unused ones
-<<<<<<< HEAD
 RNASEQ_DOWNLOAD_LIB_DIR        := /scratch/wally/FAC/FBM/DEE/mrobinso/bgee
 RNASEQ_CLUSTER_READONLY        := /data/unil/dee/dee_robi/
 RNASEQ_CLUSTER_SCRIPTS         := $(RNASEQ_CLUSTER_READONLY)GIT/pipeline/
 RNASEQ_CLUSTER_GTF             := $(RNASEQ_CLUSTER_READONLY)rna_seq/GTF/
 RNASEQ_CLUSTER_ALL_RES_BACKUP  := $(RNASEQ_CLUSTER_READONLY)rna_seq/all_results/
 RNASEQ_CLUSTER_SCRATCH         := /scratch/beegfs/FAC/FBM/DEE/bgee_sensitive/
-=======
-RNASEQ_CLUSTER_READONLY        := /users/jwollbre/
-RNASEQ_CLUSTER_SCRATCH         := /scratch/axiom/FAC/FBM/DEE/mrobinso/bgee/
-RNASEQ_CLUSTER_SCRIPTS         := $(RNASEQ_CLUSTER_READONLY)GIT/pipeline/pipeline/
-RNASEQ_CLUSTER_GTF             := $(RNASEQ_CLUSTER_SCRATCH)data/GTF/
-RNASEQ_CLUSTER_ALL_RES_BACKUP  := $(RNASEQ_CLUSTER_READONLY)rna_seq/all_results/
->>>>>>> 05a014ab
 RNASEQ_CLUSTER_ALL_RES         := $(RNASEQ_CLUSTER_SCRATCH)all_results_$(DBNAME)/
 RNASEQ_CLUSTER_SUM_RES         := $(RNASEQ_CLUSTER_SCRATCH)sum_by_species_$(DBNAME)/
 RNASEQ_CLUSTER_GAUSSIAN_CHOICE := $(GENERATED_FILES_DIR)$(RNASEQPATH)gaussian_choice_by_species.txt
@@ -383,15 +374,14 @@
 RNASEQ_CLUSTER_LOG             := $(RNASEQ_CLUSTER_ALL_RES)
 RNASEQ_CLUSTER_R_LOG           := $(RNASEQ_CLUSTER_ALL_RES)
 RNASEQ_CLUSTER_REPORTINFO      := $(RNASEQ_CLUSTER_ALL_RES)/reports_info_all_samples.txt
-<<<<<<< HEAD
 ENCRYPT_PASSWD_FILE            := /data/unil/dee/dee_robi/.passw
 
 # RNAseq sensitive cluster path
 RNASEQ_SENSITIVE_FASTQ         := /data/unil/dee/dee_robi/FASTQ
-=======
+
+# Intergenic folders
 CLUSTER_REF_INTERGENIC_FOLDER  := $(RNASEQ_VITALIT_SCRATCH)ref_intergenic_$(DBNAME)/
 CLUSTER_OTHER_INTERGENIC_FOLDER	 := $(RNASEQ_VITALIT_SCRATCH)other_intergenic_$(DBNAME)/
-ENCRYPT_PASSWD_FILE            := /home/bbgee/.passw
 
 # RNAseq kallisto index kmer size 
 RNASEQ_KALLISTO_KMER_DEFAULT	:= 31
@@ -399,10 +389,6 @@
 
 # Max proportion of Ns allowed in intergenic sequences
 INTERGENIC_N_PROPORTION         := 0.05
-
-# RNAseq bigbgee paths
-RNASEQ_BIGBGEE_FASTQ       := /opt/gtexfile/FASTQ/
->>>>>>> 05a014ab
 
 # RNAseq data path
 RNASEQDATAPATH             := /var/bgee/extra/pipeline/rna_seq/
