--- conflicted
+++ resolved
@@ -498,8 +498,6 @@
     geneMappedToGeneIdCount tinyint unsigned not null default 1 COMMENT 'number of genes in the Bgee database with the same Ensembl gene ID. In Bgee, for some species with no genome available, we use the genome of a closely-related species, such as chimpanzee genome for analyzing bonobo data. For this reason, a same Ensembl gene ID can be mapped to several species in Bgee. The value returned here is equal to 1 when the Ensembl gene ID is uniquely used in the Bgee database.'
 ) engine = innodb;
 
-<<<<<<< HEAD
-=======
 create table geneOrthologs (
     bgeeGeneId mediumint unsigned not null COMMENT 'Numeric internal gene ID used for improving performances',
     targetGeneId mediumint unsigned not null COMMENT 'Numeric internal gene ID of the orthologous gene',
@@ -512,13 +510,6 @@
     taxonId mediumint unsigned not null COMMENT 'NCBI taxon id of the closest parent speciation of this duplication'
 ) engine = innodb;
 
-create table geneToOma (
-    bgeeGeneId mediumint unsigned not null,
-    OMAGroupId varchar(255) not null COMMENT 'OMA Hierarchical Orthologous Group id. We store the OMAGroupId rather than the OMANodeId, because it allows to retrieve absolutely all homologs of a gene, without needing to target a specific taxonomic level',
-    taxonId mediumint unsigned not null
-) engine = innodb;
-
->>>>>>> a14361b6
 create table geneNameSynonym (
     bgeeGeneId mediumint unsigned not null COMMENT 'Internal gene ID',
     geneNameSynonym varchar(255) not null COMMENT 'Gene name synonym'
