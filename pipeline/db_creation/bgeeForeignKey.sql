-- this file contains the foreign key constraints. 

-- ****************************************************
-- GENERAL
-- ****************************************************
/*!40000 ALTER TABLE `dataSourceToSpecies` DISABLE KEYS */;
alter table dataSourceToSpecies 
add foreign key (dataSourceId) references dataSource(dataSourceId) on delete cascade, 
add foreign key (speciesId) references species(speciesId) on delete cascade;
/*!40000 ALTER TABLE `dataSourceToSpecies` ENABLE KEYS */;

--  ****************************************************
--  TAXONOMY
--  ****************************************************

/*!40000 ALTER TABLE `species` DISABLE KEYS */;
alter table species
add foreign key (taxonId) references taxon(taxonId) on delete cascade,
add foreign key (dataSourceId) references dataSource(dataSourceId) on delete cascade;
/*!40000 ALTER TABLE `species` ENABLE KEYS */;

/*!40000 ALTER TABLE `speciesToSex` DISABLE KEYS */;
alter table speciesToSex
add foreign key (speciesId) references species(speciesId) on delete cascade;
/*!40000 ALTER TABLE `speciesToSex` ENABLE KEYS */;

/*!40000 ALTER TABLE `speciesToKeyword` DISABLE KEYS */;
alter table speciesToKeyword
add foreign key (speciesId) references species(speciesId) on delete cascade,
add foreign key (keywordId) references keyword(keywordId) on delete cascade;
/*!40000 ALTER TABLE `speciesToKeyword` ENABLE KEYS */;

--  ****************************************************
--  CONFIDENCE AND EVIDENCE ONTOLOGIES
--  ****************************************************

--  ****************************************************
--  ANATOMY AND DEVELOPMENT
--  ****************************************************
/*!40000 ALTER TABLE `stageTaxonConstraint` DISABLE KEYS */;
alter table stageTaxonConstraint
add foreign key (stageId) references stage(stageId) on delete cascade,
add foreign key (speciesId) references species(speciesId) on delete cascade;
/*!40000 ALTER TABLE `stageTaxonConstraint` ENABLE KEYS */;

/*!40000 ALTER TABLE `stageNameSynonym` DISABLE KEYS */;
alter table stageNameSynonym
add foreign key (stageId) references stage(stageId) on delete cascade;
/*!40000 ALTER TABLE `stageNameSynonym` ENABLE KEYS */;

/*!40000 ALTER TABLE `stageXRef` DISABLE KEYS */;
alter table stageXRef
add foreign key (stageId) references stage(stageId) on delete cascade;
/*!40000 ALTER TABLE `stageXRef` ENABLE KEYS */;

/*!40000 ALTER TABLE `anatEntity` DISABLE KEYS */;
alter table anatEntity
add foreign key (startStageId) references stage(stageId),
add foreign key (endStageId) references stage(stageId);
/*!40000 ALTER TABLE `anatEntity` ENABLE KEYS */;

/*!40000 ALTER TABLE `anatEntityTaxonConstraint` DISABLE KEYS */;
alter table anatEntityTaxonConstraint
add foreign key (anatEntityId) references anatEntity(anatEntityId) on delete cascade,
add foreign key (speciesId) references species(speciesId) on delete cascade;
/*!40000 ALTER TABLE `anatEntityTaxonConstraint` ENABLE KEYS */;

/*!40000 ALTER TABLE `anatEntityNameSynonym` DISABLE KEYS */;
alter table anatEntityNameSynonym
add foreign key (anatEntityId) references anatEntity(anatEntityId) on delete cascade;
/*!40000 ALTER TABLE `anatEntityNameSynonym` ENABLE KEYS */;

/*!40000 ALTER TABLE `anatEntityXRef` DISABLE KEYS */;
alter table anatEntityXRef
add foreign key (anatEntityId) references anatEntity(anatEntityId) on delete cascade;
/*!40000 ALTER TABLE `anatEntityXRef` ENABLE KEYS */;

/*!40000 ALTER TABLE `anatEntityRelation` DISABLE KEYS */;
alter table anatEntityRelation
add foreign key (anatEntitySourceId) references anatEntity(anatEntityId) on delete cascade,
add foreign key (anatEntityTargetId) references anatEntity(anatEntityId) on delete cascade;
/*!40000 ALTER TABLE `anatEntityRelation` ENABLE KEYS */;

/*!40000 ALTER TABLE `anatEntityRelationTaxonConstraint` DISABLE KEYS */;
alter table anatEntityRelationTaxonConstraint
add foreign key (anatEntityRelationId) references anatEntityRelation(anatEntityRelationId) on delete cascade,
add foreign key (speciesId) references species(speciesId) on delete cascade;
/*!40000 ALTER TABLE `anatEntityRelationTaxonConstraint` ENABLE KEYS */;

--  ****************************************************
--  SIMILARITY ANNOTATIONS
--  ****************************************************
/*!40000 ALTER TABLE `summarySimilarityAnnotation` DISABLE KEYS */;
alter table summarySimilarityAnnotation
add foreign key (taxonId) references taxon(taxonId) on delete cascade,
add foreign key (CIOId) references CIOStatement(CIOId) on delete cascade;
/*!40000 ALTER TABLE `summarySimilarityAnnotation` ENABLE KEYS */;

/*!40000 ALTER TABLE `similarityAnnotationToAnatEntityId` DISABLE KEYS */;
alter table similarityAnnotationToAnatEntityId
add foreign key (summarySimilarityAnnotationId) references summarySimilarityAnnotation(summarySimilarityAnnotationId) on delete cascade,
add foreign key (anatEntityId) references anatEntity(anatEntityId) on delete cascade;
/*!40000 ALTER TABLE `similarityAnnotationToAnatEntityId` ENABLE KEYS */;

/*!40000 ALTER TABLE `rawSimilarityAnnotation` DISABLE KEYS */;
alter table rawSimilarityAnnotation
add foreign key (summarySimilarityAnnotationId) references summarySimilarityAnnotation(summarySimilarityAnnotationId) on delete cascade,
add foreign key (ECOId) references evidenceOntology(ECOId) on delete cascade,
add foreign key (CIOId) references CIOStatement(CIOId) on delete cascade;
/*!40000 ALTER TABLE `rawSimilarityAnnotation` ENABLE KEYS */;

-- ****************************************************
-- GENE AND TRANSCRIPT INFO
-- ****************************************************
/*!40000 ALTER TABLE `OMAHierarchicalGroup` DISABLE KEYS */;
alter table OMAHierarchicalGroup
add foreign key (taxonId) references taxon(taxonId) on delete set null;
/*!40000 ALTER TABLE `OMAHierarchicalGroup` ENABLE KEYS */;

/*!40000 ALTER TABLE `geneOntologyTermAltId` DISABLE KEYS */;
alter table geneOntologyTermAltId
add foreign key (goId) references geneOntologyTerm(goId) on delete cascade;
/*!40000 ALTER TABLE `geneOntologyTermAltId` ENABLE KEYS */;

/*!40000 ALTER TABLE `geneOntologyRelation` DISABLE KEYS */;
alter table geneOntologyRelation
add foreign key (goAllTargetId) references geneOntologyTerm(goId) on delete cascade,
add foreign key (goAllSourceId) references geneOntologyTerm(goId) on delete cascade;
/*!40000 ALTER TABLE `geneOntologyRelation` ENABLE KEYS */;

/*!40000 ALTER TABLE `geneOrthologs` DISABLE KEYS */;
alter table geneOrthologs
add foreign key (bgeeGeneId) references gene(bgeeGeneId) on delete cascade,
add foreign key (targetGeneId) references gene(bgeeGeneId) on delete cascade,
add foreign key (taxonId) references taxon(taxonId) on delete cascade;
/*!40000 ALTER TABLE `geneOrthologs` ENABLE KEYS */;

/*!40000 ALTER TABLE `geneParalogs` DISABLE KEYS */;
alter table geneParalogs
add foreign key (bgeeGeneId) references gene(bgeeGeneId) on delete cascade,
add foreign key (targetGeneId) references gene(bgeeGeneId) on delete cascade,
add foreign key (taxonId) references taxon(taxonId) on delete cascade;
/*!40000 ALTER TABLE `geneParalogs` ENABLE KEYS */;

/*!40000 ALTER TABLE `gene` DISABLE KEYS */;
alter table gene
add foreign key (speciesId) references species(speciesId) on delete cascade,
add foreign key (geneBioTypeId) references geneBioType(geneBioTypeId) on delete set null,
add foreign key (OMAParentNodeId) references OMAHierarchicalGroup(OMANodeId) on delete set null;
/*!40000 ALTER TABLE `gene` ENABLE KEYS */;

<<<<<<< HEAD
=======
/*!40000 ALTER TABLE `geneOrthologs` DISABLE KEYS */;
alter table geneOrthologs
add foreign key (bgeeGeneId) references gene(bgeeGeneId) on delete cascade,
add foreign key (targetGeneId) references gene(bgeeGeneId) on delete cascade,
add foreign key (taxonId) references taxon(taxonId) on delete cascade;
/*!40000 ALTER TABLE `geneOrthologs` ENABLE KEYS */;

/*!40000 ALTER TABLE `geneParalogs` DISABLE KEYS */;
alter table geneParalogs
add foreign key (bgeeGeneId) references gene(bgeeGeneId) on delete cascade,
add foreign key (targetGeneId) references gene(bgeeGeneId) on delete cascade,
add foreign key (taxonId) references taxon(taxonId) on delete cascade;
/*!40000 ALTER TABLE `geneParalogs` ENABLE KEYS */;

/*!40000 ALTER TABLE `geneToOma` DISABLE KEYS */;
alter table geneToOma
add foreign key (bgeeGeneId) references gene(bgeeGeneId) on delete cascade,
add foreign key (OMAGroupId) references OMAHierarchicalGroup(OMAGroupId) on delete cascade,
add foreign key (taxonId) references taxon(taxonId) on delete cascade;
/*!40000 ALTER TABLE `geneToOma` ENABLE KEYS */;

>>>>>>> a14361b6
/*!40000 ALTER TABLE `geneNameSynonym` DISABLE KEYS */;
alter table geneNameSynonym
add foreign key (bgeeGeneId) references gene(bgeeGeneId) on delete cascade;
/*!40000 ALTER TABLE `geneNameSynonym` ENABLE KEYS */;

/*!40000 ALTER TABLE `geneXRef` DISABLE KEYS */;
alter table geneXRef
add foreign key (bgeeGeneId) references gene(bgeeGeneId) on delete cascade,
add foreign key (dataSourceId) references dataSource(dataSourceId) on delete cascade;
/*!40000 ALTER TABLE `geneXRef` ENABLE KEYS */;

/*!40000 ALTER TABLE `geneToTerm` DISABLE KEYS */;
alter table geneToTerm
add foreign key (bgeeGeneId) references gene(bgeeGeneId) on delete cascade;
/*!40000 ALTER TABLE `geneToTerm` ENABLE KEYS */;

/*!40000 ALTER TABLE `geneToGeneOntologyTerm` DISABLE KEYS */;
alter table geneToGeneOntologyTerm
add foreign key (bgeeGeneId) references gene(bgeeGeneId) on delete cascade,
add foreign key (goId) references geneOntologyTerm(goId) on delete cascade;
/*!40000 ALTER TABLE `geneToGeneOntologyTerm` ENABLE KEYS */;

/*!40000 ALTER TABLE `transcript` DISABLE KEYS */;
alter table transcript
add foreign key (bgeeGeneId) references gene(bgeeGeneId) on delete cascade;
/*!40000 ALTER TABLE `transcript` ENABLE KEYS */;

-- ****************************************************
-- CONDITIONS
-- ****************************************************
/*!40000 ALTER TABLE `cond` DISABLE KEYS */;
alter table cond 
add foreign key (exprMappedConditionId) references cond(conditionId) on delete cascade, 
add foreign key (anatEntityId) references anatEntity(anatEntityId) on delete cascade,
add foreign key (anatEntityId2) references anatEntity(anatEntityId) on delete cascade,
add foreign key (stageId) references stage(stageId) on delete cascade, 
add foreign key (speciesId) references species(speciesId) on delete cascade;
/*!40000 ALTER TABLE `cond` ENABLE KEYS */;

/*!40000 ALTER TABLE `remapCond` DISABLE KEYS */;
alter table remapCond
add foreign key (remappedConditionId) references cond(conditionId) on delete cascade;
/*!40000 ALTER TABLE `remapCond` ENABLE KEYS */;

/*!40000 ALTER TABLE `globalCond` DISABLE KEYS */;
alter table globalCond
add foreign key (anatEntityId) references anatEntity(anatEntityId) on delete cascade,
add foreign key (stageId) references stage(stageId) on delete cascade, 
add foreign key (speciesId) references species(speciesId) on delete cascade;
/*!40000 ALTER TABLE `globalCond` ENABLE KEYS */;

/*!40000 ALTER TABLE `globalCondToCond` DISABLE KEYS */;
alter table globalCondToCond
add foreign key (conditionId) references cond(conditionId) on delete cascade,
add foreign key (globalConditionId) references globalCond(globalConditionId) on delete cascade;
/*!40000 ALTER TABLE `globalCondToCond` ENABLE KEYS */;

-- ****************************************************
-- EXPRESSION DATA
-- ****************************************************
/*!40000 ALTER TABLE `expression` DISABLE KEYS */;
alter table expression
add foreign key (bgeeGeneId) references gene(bgeeGeneId) on delete cascade,
add foreign key (conditionId) references cond(conditionId) on delete cascade;
/*!40000 ALTER TABLE `expression` ENABLE KEYS */;

/*!40000 ALTER TABLE `globalExpression` DISABLE KEYS */;
alter table globalExpression
add foreign key (bgeeGeneId) references gene(bgeeGeneId) on delete cascade,
add foreign key (globalConditionId) references globalCond(globalConditionId) on delete cascade;
/*!40000 ALTER TABLE `globalExpression` ENABLE KEYS */;

-- ****************************************************
-- DIFFERENTIAL EXPRESSION DATA
-- ****************************************************
/*!40000 ALTER TABLE `differentialExpression` DISABLE KEYS */;
alter table differentialExpression
add foreign key (bgeeGeneId) references gene(bgeeGeneId) on delete cascade,
add foreign key (conditionId) references cond(conditionId) on delete cascade;
/*!40000 ALTER TABLE `differentialExpression` ENABLE KEYS */;

/*!40000 ALTER TABLE `differentialExpressionAnalysis` DISABLE KEYS */;
alter table differentialExpressionAnalysis
add foreign key (microarrayExperimentId) references microarrayExperiment(microarrayExperimentId) on delete cascade,
add foreign key (rnaSeqExperimentId) references rnaSeqExperiment(rnaSeqExperimentId) on delete cascade;
/*!40000 ALTER TABLE `differentialExpressionAnalysis` ENABLE KEYS */;

/*!40000 ALTER TABLE `deaSampleGroup` DISABLE KEYS */;
alter table deaSampleGroup
add foreign key (deaId) references differentialExpressionAnalysis(deaId) on delete cascade,
add foreign key (conditionId) references cond(conditionId) on delete cascade;
/*!40000 ALTER TABLE `deaSampleGroup` ENABLE KEYS */;

-- ****************************************************
-- RAW EST DATA
-- ****************************************************
/*!40000 ALTER TABLE `estLibrary` DISABLE KEYS */;
alter table estLibrary
add foreign key (conditionId) references cond(conditionId) on delete cascade,
add foreign key (dataSourceId) references dataSource(dataSourceId);
/*!40000 ALTER TABLE `estLibrary` ENABLE KEYS */;

/*!40000 ALTER TABLE `estLibraryToKeyword` DISABLE KEYS */;
alter table estLibraryToKeyword
add foreign key (estLibraryId) references estLibrary(estLibraryId) on delete cascade,
add foreign key (keywordId) references keyword(keywordId) on delete cascade;
/*!40000 ALTER TABLE `estLibraryToKeyword` ENABLE KEYS */;

/*!40000 ALTER TABLE `expressedSequenceTag` DISABLE KEYS */;
alter table expressedSequenceTag
add foreign key (estLibraryId) references estLibrary(estLibraryId) on delete cascade,
add foreign key (bgeeGeneId) references gene(bgeeGeneId) on delete cascade,
add foreign key (expressionId) references expression(expressionId) on delete set null;
/*!40000 ALTER TABLE `expressedSequenceTag` ENABLE KEYS */;

/*!40000 ALTER TABLE `estLibraryExpression` DISABLE KEYS */;
alter table estLibraryExpression
add foreign key (expressionId) references expression(expressionId) on delete cascade,
add foreign key (estLibraryId) references estLibrary(estLibraryId) on delete cascade;
/*!40000 ALTER TABLE `estLibraryExpression` ENABLE KEYS */;
--  ****************************************************
--  RAW AFFYMETRIX DATA
--  ****************************************************
/*!40000 ALTER TABLE `microarrayExperiment` DISABLE KEYS */;
alter table microarrayExperiment
add foreign key (dataSourceId) references dataSource(dataSourceId);
/*!40000 ALTER TABLE `microarrayExperiment` ENABLE KEYS */;

/*!40000 ALTER TABLE `microarrayExperimentToKeyword` DISABLE KEYS */;
alter table microarrayExperimentToKeyword
add foreign key (microarrayExperimentId) references microarrayExperiment(microarrayExperimentId) on delete cascade,
add foreign key (keywordId) references keyword(keywordId) on delete cascade;
/*!40000 ALTER TABLE `microarrayExperimentToKeyword` ENABLE KEYS */;

/*!40000 ALTER TABLE `affymetrixChip` DISABLE KEYS */;
alter table affymetrixChip
add foreign key (microarrayExperimentId) references microarrayExperiment(microarrayExperimentId) on delete cascade,
add foreign key (chipTypeId) references chipType(chipTypeId) on delete set null,
add foreign key (conditionId) references cond(conditionId) on delete cascade;
/*!40000 ALTER TABLE `affymetrixChip` ENABLE KEYS */;

/*!40000 ALTER TABLE `affymetrixProbeset` DISABLE KEYS */;
alter table affymetrixProbeset
add foreign key (bgeeAffymetrixChipId) references affymetrixChip(bgeeAffymetrixChipId) on delete cascade,
add foreign key (bgeeGeneId) references gene(bgeeGeneId) on delete cascade,
add foreign key (expressionId) references expression(expressionId) on delete set null;
/*!40000 ALTER TABLE `affymetrixProbeset` ENABLE KEYS */;

/*!40000 ALTER TABLE `microarrayExperimentExpression` DISABLE KEYS */;
alter table microarrayExperimentExpression
add foreign key (expressionId) references expression(expressionId) on delete cascade,
add foreign key (microarrayExperimentId) references microarrayExperiment(microarrayExperimentId) on delete cascade;
/*!40000 ALTER TABLE `microarrayExperimentExpression` ENABLE KEYS */;

-- ****** for diff expression ********

/*!40000 ALTER TABLE `deaSampleGroupToAffymetrixChip` DISABLE KEYS */;
alter table deaSampleGroupToAffymetrixChip
add foreign key (deaSampleGroupId) references deaSampleGroup(deaSampleGroupId) on delete cascade,
add foreign key (bgeeAffymetrixChipId) references affymetrixChip(bgeeAffymetrixChipId) on delete cascade;
/*!40000 ALTER TABLE `deaSampleGroupToAffymetrixChip` ENABLE KEYS */;

/*!40000 ALTER TABLE `deaAffymetrixProbesetSummary` DISABLE KEYS */;
alter table deaAffymetrixProbesetSummary
add foreign key (deaAffymetrixProbesetSummaryId) references affymetrixProbeset(affymetrixProbesetId) on delete cascade,
add foreign key (deaSampleGroupId) references deaSampleGroup(deaSampleGroupId) on delete cascade,
add foreign key (bgeeGeneId) references gene(bgeeGeneId) on delete cascade,
add foreign key (differentialExpressionId) references differentialExpression(differentialExpressionId) on delete set null;
/*!40000 ALTER TABLE `deaAffymetrixProbesetSummary` ENABLE KEYS */;

--  ****************************************************
--  RAW IN SITU DATA
--  ****************************************************
/*!40000 ALTER TABLE `inSituExperiment` DISABLE KEYS */;
alter table inSituExperiment
add foreign key (dataSourceId) references dataSource(dataSourceId);
/*!40000 ALTER TABLE `inSituExperiment` ENABLE KEYS */;

/*!40000 ALTER TABLE `inSituExperimentToKeyword` DISABLE KEYS */;
alter table inSituExperimentToKeyword
add foreign key (inSituExperimentId) references inSituExperiment(inSituExperimentId) on delete cascade,
add foreign key (keywordId) references keyword(keywordId) on delete cascade;
/*!40000 ALTER TABLE `inSituExperimentToKeyword` ENABLE KEYS */;

/*!40000 ALTER TABLE `inSituEvidence` DISABLE KEYS */;
alter table inSituEvidence
add foreign key (inSituExperimentId) references inSituExperiment(inSituExperimentId) on delete cascade;
/*!40000 ALTER TABLE `inSituEvidence` ENABLE KEYS */;

/*!40000 ALTER TABLE `inSituSpot` DISABLE KEYS */;
alter table inSituSpot
add foreign key (inSituEvidenceId) references inSituEvidence(inSituEvidenceId) on delete cascade,
add foreign key (conditionId) references cond(conditionId) on delete cascade,
add foreign key (bgeeGeneId) references gene(bgeeGeneId) on delete cascade,
add foreign key (expressionId) references expression(expressionId) on delete set null;
/*!40000 ALTER TABLE `inSituSpot` ENABLE KEYS */;

/*!40000 ALTER TABLE `inSituExperimentExpression` DISABLE KEYS */;
alter table inSituExperimentExpression
add foreign key (expressionId) references expression(expressionId) on delete cascade,
add foreign key (inSituExperimentId) references inSituExperiment(inSituExperimentId) on delete cascade;
/*!40000 ALTER TABLE `inSituExperimentExpression` ENABLE KEYS */;

--  ****************************************************
--  RAW RNA-SEQ DATA
--  ****************************************************
/*!40000 ALTER TABLE `rnaSeqExperiment` DISABLE KEYS */;
alter table rnaSeqExperiment
add foreign key (dataSourceId) references dataSource(dataSourceId);
/*!40000 ALTER TABLE `rnaSeqExperiment` ENABLE KEYS */;

/*!40000 ALTER TABLE `rnaSeqExperimentToKeyword` DISABLE KEYS */;
alter table rnaSeqExperimentToKeyword
add foreign key (rnaSeqExperimentId) references rnaSeqExperiment(rnaSeqExperimentId) on delete cascade,
add foreign key (keywordId) references keyword(keywordId) on delete cascade;
/*!40000 ALTER TABLE `rnaSeqExperimentToKeyword` ENABLE KEYS */;

/*!40000 ALTER TABLE `rnaSeqLibrary` DISABLE KEYS */;
alter table rnaSeqLibrary
add foreign key (rnaSeqExperimentId) references rnaSeqExperiment(rnaSeqExperimentId) on delete cascade,
add foreign key (rnaSeqPlatformId) references rnaSeqPlatform(rnaSeqPlatformId) on delete cascade,
add foreign key (conditionId) references cond(conditionId) on delete cascade;
/*!40000 ALTER TABLE `rnaSeqLibrary` ENABLE KEYS */;

/*!40000 ALTER TABLE `rnaSeqRun` DISABLE KEYS */;
alter table rnaSeqRun
add foreign key (rnaSeqLibraryId) references rnaSeqLibrary(rnaSeqLibraryId) on delete cascade;
/*!40000 ALTER TABLE `rnaSeqRun` ENABLE KEYS */;

/*!40000 ALTER TABLE `rnaSeqResult` DISABLE KEYS */;
alter table rnaSeqResult
add foreign key (rnaSeqLibraryId) references rnaSeqLibrary(rnaSeqLibraryId) on delete cascade,
add foreign key (bgeeGeneId) references gene(bgeeGeneId) on delete cascade,
add foreign key (expressionId) references expression(expressionId) on delete set null;
/*!40000 ALTER TABLE `rnaSeqResult` ENABLE KEYS */;

/*!40000 ALTER TABLE `rnaSeqTranscriptResult` DISABLE KEYS */;
alter table rnaSeqTranscriptResult
add foreign key (rnaSeqLibraryId) references rnaSeqLibrary(rnaSeqLibraryId) on delete cascade,
add foreign key (bgeeTranscriptId) references transcript(bgeeTranscriptId) on delete cascade;
/*!40000 ALTER TABLE `rnaSeqTranscriptResult` ENABLE KEYS */;

/*!40000 ALTER TABLE `rnaSeqExperimentExpression` DISABLE KEYS */;
alter table rnaSeqExperimentExpression
add foreign key (expressionId) references expression(expressionId) on delete cascade,
add foreign key (rnaSeqExperimentId) references rnaSeqExperiment(rnaSeqExperimentId) on delete cascade;
/*!40000 ALTER TABLE `rnaSeqExperimentExpression` ENABLE KEYS */;

-- ****************************************************
-- scRNA-Seq FULL LENGTH DATA
-- ****************************************************
/*!40000 ALTER TABLE `scRnaSeqFullLengthExperiment` DISABLE KEYS */;
alter table scRnaSeqFullLengthExperiment
add foreign key (dataSourceId) references dataSource(dataSourceId);
/*!40000 ALTER TABLE `scRnaSeqFullLengthExperiment` ENABLE KEYS */;

/*!40000 ALTER TABLE `scRnaSeqFullLengthLibrary` DISABLE KEYS */;
alter table scRnaSeqFullLengthLibrary
add foreign key (scRnaSeqFullLengthExperimentId) references scRnaSeqFullLengthExperiment(scRnaSeqFullLengthExperimentId) on delete cascade,
add foreign key (scRnaSeqFullLengthPlatformId) references scRnaSeqFullLengthPlatform(scRnaSeqFullLengthPlatformId) on delete cascade,
add foreign key (conditionId) references cond(conditionId) on delete cascade;
/*!40000 ALTER TABLE `scRnaSeqFullLengthLibrary` ENABLE KEYS */;

/*!40000 ALTER TABLE `scRnaSeqFullLengthRun` DISABLE KEYS */;
alter table scRnaSeqFullLengthRun
add foreign key (scRnaSeqFullLengthLibraryId) references scRnaSeqFullLengthLibrary(scRnaSeqFullLengthLibraryId) on delete cascade;
/*!40000 ALTER TABLE `scRnaSeqFullLengthRun` ENABLE KEYS */;

/*!40000 ALTER TABLE `scRnaSeqFullLengthResult` DISABLE KEYS */;
alter table scRnaSeqFullLengthResult
add foreign key (scRnaSeqFullLengthLibraryId) references scRnaSeqFullLengthLibrary(scRnaSeqFullLengthLibraryId) on delete cascade,
add foreign key (bgeeGeneId) references gene(bgeeGeneId) on delete cascade,
add foreign key (expressionId) references expression(expressionId) on delete set null;
/*!40000 ALTER TABLE `scRnaSeqFullLengthResult` ENABLE KEYS */;

-- ****************************************************
-- scRNA-Seq TARGET-BASED DATA
-- ****************************************************
/*!40000 ALTER TABLE `scRnaSeqTargetBasedExperiment` DISABLE KEYS */;
alter table scRnaSeqTargetBasedExperiment
add foreign key (dataSourceId) references dataSource(dataSourceId);
/*!40000 ALTER TABLE `scRnaSeqTargetBasedExperiment` ENABLE KEYS */;

/*!40000 ALTER TABLE `scRnaSeqTargetBasedLibrary` DISABLE KEYS */;
alter table scRnaSeqTargetBasedLibrary
add foreign key (scRnaSeqTargetBasedExperimentId) references scRnaSeqTargetBasedExperiment(scRnaSeqTargetBasedExperimentId) on delete cascade,
add foreign key (scRnaSeqTargetBasedPlatformId) references scRnaSeqTargetBasedPlatform(scRnaSeqTargetBasedPlatformId) on delete cascade;
/*!40000 ALTER TABLE `scRnaSeqTargetBasedLibrary` ENABLE KEYS */;

/*!40000 ALTER TABLE `scRnaSeqTargetBasedRun` DISABLE KEYS */;
alter table scRnaSeqTargetBasedRun
add foreign key (scRnaSeqTargetBasedLibraryId) references scRnaSeqTargetBasedLibrary(scRnaSeqTargetBasedLibraryId) on delete cascade;
/*!40000 ALTER TABLE `scRnaSeqTargetBasedRun` ENABLE KEYS */;

/*!40000 ALTER TABLE `scRnaSeqTargetBasedLibraryCellPopulation` DISABLE KEYS */;
alter table scRnaSeqTargetBasedLibraryCellPopulation
add foreign key (scRnaSeqTargetBasedLibraryId) references scRnaSeqTargetBasedLibrary(scRnaSeqTargetBasedLibraryId) on delete cascade,
add foreign key (conditionId) references cond(conditionId) on delete cascade;
/*!40000 ALTER TABLE `scRnaSeqTargetBasedLibraryCellPopulation` ENABLE KEYS */;

/*!40000 ALTER TABLE `scRnaSeqTargetBasedResult` DISABLE KEYS */;
alter table scRnaSeqTargetBasedResult
add foreign key (scRnaSeqTargetBasedLibraryCellPopulationId) references scRnaSeqTargetBasedLibraryCellPopulation(scRnaSeqTargetBasedLibraryCellPopulationId) on delete cascade,
add foreign key (bgeeGeneId) references gene(bgeeGeneId) on delete cascade,
add foreign key (expressionId) references expression(expressionId) on delete set null;
/*!40000 ALTER TABLE `scRnaSeqTargetBasedResult` ENABLE KEYS */;

/*!40000 ALTER TABLE `scRnaSeqTargetBasedPerCellCount` DISABLE KEYS */;
alter table scRnaSeqTargetBasedPerCellCount
add foreign key (scRnaSeqTargetBasedLibraryCellPopulationId) references scRnaSeqTargetBasedLibraryCellPopulation(scRnaSeqTargetBasedLibraryCellPopulationId) on delete cascade;
/*!40000 ALTER TABLE `scRnaSeqTargetBasedPerCellCount` ENABLE KEYS */;

-- ****** for diff expression ********

/*!40000 ALTER TABLE `deaSampleGroupToRnaSeqLibrary` DISABLE KEYS */;
alter table deaSampleGroupToRnaSeqLibrary
add foreign key (deaSampleGroupId) references deaSampleGroup(deaSampleGroupId) on delete cascade,
add foreign key (rnaSeqLibraryId) references rnaSeqLibrary(rnaSeqLibraryId) on delete cascade;
/*!40000 ALTER TABLE `deaSampleGroupToRnaSeqLibrary` ENABLE KEYS */;

/*!40000 ALTER TABLE `deaRNASeqSummary` DISABLE KEYS */;
alter table deaRNASeqSummary
add foreign key (geneSummaryId) references rnaSeqResult(bgeeGeneId) on delete cascade,
add foreign key (deaSampleGroupId) references deaSampleGroup(deaSampleGroupId) on delete cascade,
add foreign key (differentialExpressionId) references differentialExpression(differentialExpressionId) on delete set null;
/*!40000 ALTER TABLE `deaRNASeqSummary` ENABLE KEYS */;

/*!40000 ALTER TABLE `downloadFile` DISABLE KEYS */;
alter table downloadFile
add foreign key (speciesDataGroupId) references speciesDataGroup(speciesDataGroupId) on delete cascade;
/*!40000 ALTER TABLE `downloadFile` ENABLE KEYS */;

/*!40000 ALTER TABLE `speciesToDataGroup` DISABLE KEYS */;
alter table speciesToDataGroup
add foreign key (speciesId) references species(speciesId) on delete cascade,
add foreign key (speciesDataGroupId) references speciesDataGroup(speciesDataGroupId) on delete cascade;
/*!40000 ALTER TABLE `speciesToDataGroup` ENABLE KEYS */;

<|MERGE_RESOLUTION|>--- conflicted
+++ resolved
@@ -149,8 +149,6 @@
 add foreign key (OMAParentNodeId) references OMAHierarchicalGroup(OMANodeId) on delete set null;
 /*!40000 ALTER TABLE `gene` ENABLE KEYS */;
 
-<<<<<<< HEAD
-=======
 /*!40000 ALTER TABLE `geneOrthologs` DISABLE KEYS */;
 alter table geneOrthologs
 add foreign key (bgeeGeneId) references gene(bgeeGeneId) on delete cascade,
@@ -165,14 +163,6 @@
 add foreign key (taxonId) references taxon(taxonId) on delete cascade;
 /*!40000 ALTER TABLE `geneParalogs` ENABLE KEYS */;
 
-/*!40000 ALTER TABLE `geneToOma` DISABLE KEYS */;
-alter table geneToOma
-add foreign key (bgeeGeneId) references gene(bgeeGeneId) on delete cascade,
-add foreign key (OMAGroupId) references OMAHierarchicalGroup(OMAGroupId) on delete cascade,
-add foreign key (taxonId) references taxon(taxonId) on delete cascade;
-/*!40000 ALTER TABLE `geneToOma` ENABLE KEYS */;
-
->>>>>>> a14361b6
 /*!40000 ALTER TABLE `geneNameSynonym` DISABLE KEYS */;
 alter table geneNameSynonym
 add foreign key (bgeeGeneId) references gene(bgeeGeneId) on delete cascade;
