PIPELINEROOT := ../../
DIR_NAME := scRNA_Seq/

include $(PIPELINEROOT)Makefile.common

################## STEPS TO RUN ON AXIOM SERVER ##################

## Retrieve up-to-date annotation files from https://gitlab.sib.swiss/Bgee/expression-annotations and store them in the source_files directory
## NOTE: this files should be already in the source_files (see whats happen with download)
get_annot:
	@$(WGET) $(ANNOTATION_GIT_URL)/scRNA_Seq/scRNASeqLibrary.tsv               && $(MV) scRNASeqLibrary.tsv                $(INPUT_DIR)/scRNASeqLibrary.tsv                2>/dev/null  || rm -f scRNASeqLibrary.tsv
	@$(WGET) $(ANNOTATION_GIT_URL)/scRNA_Seq/scRNASeqExperiment.tsv            && $(MV) scRNASeqExperiment.tsv             $(INPUT_DIR)/scRNASeqExperiment.tsv             2>/dev/null  || rm -f scRNASeqExperiment.tsv
	@touch $@

## Control the annotation (run rule in front)
control_annotation: get_annot 0Preparation/pre_process_control_annotation.R
	@echo --- Starting the control of the annotation  ---
	$(CLUSTER_R_CMD) R CMD BATCH --no-save --no-restore '--args scRNASeqLibrary="$(SC_RNASEQ_LIB_FILEPATH)" output_folder="${PWD}/$(OUTPUT_DIR)"' 0Preparation/pre_process_control_annotation.R 0Preparation/pre_process_control_annotation.Rout > $@.tmp
	@echo --- DONE ---
	@$(MV) $@.tmp $@

## Retrieve metadata (run rule with sbatch)
retrieve_metadata: control_annotation 0Preparation/retrieve_metadata.R
	@echo --- Retrieve metadata information ---
	@sed -i 's@\(BASE *= \).*@\1"$(SC_RNASEQ_DOWNLOAD_PATH)";@'                 					 0Preparation/retrieve_metadata.R
	@sed -i 's@--output=.*@--output=${PWD}/retrieve_metadata.out@'            						 0Preparation/retrieve_metadata.sbatch
	@sed -i 's@--error=.*@--error=${PWD}/retrieve_metadata.err@'              						 0Preparation/retrieve_metadata.sbatch
<<<<<<< HEAD
	@sed -i 's@SCRIPT_PATH=.*@SCRIPT_PATH=${PWD}@'                            					   0Preparation/retrieve_metadata.sbatch
	@sed -i 's@NEW_scRNASeqLibrary=.*@NEW_scRNASeqLibrary=$(SC_RNASEQ_NEW_LIB_FILEPATH)@'  0Preparation/retrieve_metadata.sbatch
	@sed -i 's@output_folder=.*@output_folder=$(OUTPUT_DIR)@'                 						 0Preparation/retrieve_metadata.sbatch
	@sed -i 's@ROUT=.*@ROUT=$(SC_RNASEQ_DOWNLOAD_PATH_FULL_LENGTH)@' 											 0Preparation/retrieve_metadata.sbatch
=======
	@sed -i 's@export SCRIPT_PATH=.*@export SCRIPT_PATH=${PWD}@'                            					   0Preparation/retrieve_metadata.sbatch
	@sed -i 's@export NEW_scRNASeqLibrary=.*@export NEW_scRNASeqLibrary=$(SC_RNASEQ_NEW_LIB_FILEPATH)@'  0Preparation/retrieve_metadata.sbatch
	@sed -i 's@export output_folder=.*@export output_folder=$(OUTPUT_DIR)@'                 						 0Preparation/retrieve_metadata.sbatch
	@sed -i 's@export ROUT=.*@export ROUT=$(SC_RNASEQ_CLUSTER_ALL_RES)@' 																 0Preparation/retrieve_metadata.sbatch
>>>>>>> 0f13d8c8
	@sbatch 0Preparation/retrieve_metadata.sbatch
	@echo 'Check with  squeue/sacct -j <JOB_ID>  the job status'
	@echo --- DONE ---
	@touch $@	

## Download cleaning data that still is not downloaded/present in Jura server (run rule with sbatch)
download_cleaning_data: retrieve_metadata 0Preparation/download_cleaning_data.R
	@echo --- Starting downloading the data ---
	@sed -i 's@\(BASE *= \).*@\1"$(SC_RNASEQ_DOWNLOAD_PATH)";@'                                    Full_Length_Protocols/0Preparation/download_cleaning_data.R
	@sed -i 's@--output=.*@--output=${PWD}/download_cleaning_data.out@'             							 Full_Length_Protocols/0Preparation/download_cleaning_data.sbatch
	@sed -i 's@--error=.*@--error=${PWD}/download_cleaning_data.err@'               							 Full_Length_Protocols/0Preparation/download_cleaning_data.sbatch
	@sed -i 's@SCRIPT_PATH=.*@SCRIPT_PATH=${PWD}@'                                							   Full_Length_Protocols/0Preparation/download_cleaning_data.sbatch
	@sed -i 's@metadata_info=.*@metadata_info=$(SC_RNASEQ_METADATA_FILEPATH)@'        						 Full_Length_Protocols/0Preparation/download_cleaning_data.sbatch
	@sed -i 's@librariesDownloadedJura=.*@librariesDownloadedJura=$(SC_RNASEQ_JURA_LIB_FILEPATH)@' Full_Length_Protocols/0Preparation/download_cleaning_data.sbatch
	@sed -i 's@output_folder=.*@output_folder=$(SC_RNASEQ_DOWNLOAD_LIB_DIR)@'     								 Full_Length_Protocols/0Preparation/download_cleaning_data.sbatch
	@sed -i 's@ROUT=.*@ROUT=$(SC_RNASEQ_DOWNLOAD_PATH_FULL_LENGTH)@'     										 			 Full_Length_Protocols/0Preparation/download_cleaning_data.sbatch
	@sbatch Full_Length_Protocols/0Preparation/download_cleaning_data.sbatch
	@echo 'Check with  squeue/sacct -j <JOB_ID>  the job status'
	@echo --- DONE ---
	@touch $@

## Add new libraries download to the jura file list (run rule in front)
list_new_downloads: download_cleaning_data
	@find $(SC_RNASEQ_DOWNLOAD_LIB_DIR) -type f -name \*.fastq.gz\* | xargs dirname | sed -e 's@^.*/@@' | sort -u > /tmp/new_downloads
	@cat $(SC_RNASEQ_DOWNLOAD_LIB_DIR) >>/tmp/new_downloads
	@sort -u /tmp/new_downloads >$(SC_RNASEQ_DOWNLOAD_LIB_DIR)
	@rm -f /tmp/new_downloads
	@$(GIT) add $(SC_RNASEQ_DOWNLOAD_LIB_DIR)
	@$(GIT) commit -m 'Add new downloaded libraries' $(SC_RNASEQ_DOWNLOAD_LIB_DIR)
	@$(GIT) push
	@touch $@
	
commit_annotation_and_metadata: list_new_downloads
	# Commit the library information file that will be used for the rest of the pipeline
	@$(GIT) add $(INPUT_DIR)scRNASeqLibrary.tsv
	@$(GIT) add $(OUTPUT_DIR)NEW_scRNASeqLibrary.tsv
	@$(GIT) add $(OUTPUT_DIR)metadata_info.txt
	@$(GIT) commit -m 'Update metadata for scRNASeq for $(DBNAME)' $(INPUT_DIR)scRNASeqLibrary.tsv $(OUTPUT_DIR)NEW_scRNASeqLibrary.tsv $(OUTPUT_DIR)metadata_info.txt
	@$(GIT) push
	@echo -e "All information is ready, you can go to JURA cluster to prepare the scRNA-Seq information file and continue the pipeline \n"
	@$(MV) $@.tmp $@

	
## NOTE: Copy all git repository to JURA!
################## STEPS TO RUN ON JURA SERVER ##################

clusterJURA:

	@echo -e "\tBe sure everything is up-to-date before running single cell RNASeq pipeline\n"
	@touch $@

check_tools: clusterJURA
	@echo -e "\tGo to 'cd pipeline/scRNA_Seq/Full_Length_Protocols/' and be prepared to work\n"
	@echo -e "\n\tRun this command to give access to all modules installed on vital-it\n\tmodule add Bioinformatics/Software/vital-it\n"
	# Check if all required tools/libs are available 
	@module add Bioinformatics/Software/vital-it || true
	@$(CLUSTER_R_CMD) which R                         >> $@.tmp
	@$(CLUSTER_R_CMD) R -e 'library("dplyr")'         >> $@.tmp  2>/dev/null
	@$(CLUSTER_R_CMD) R -e 'library("stringr")'       >> $@.tmp  2>/dev/null
	@$(CLUSTER_R_CMD) R -e 'library("data.table")'    >> $@.tmp  2>/dev/null
	@$(CLUSTER_R_CMD) R -e 'library("HelpersMG")'     >> $@.tmp  2>/dev/null
	@$(CLUSTER_R_CMD) R -e 'library("tools")'         >> $@.tmp  2>/dev/null
	@$(CLUSTER_R_CMD) R -e 'library("readr")'         >> $@.tmp  2>/dev/null
	@$(CLUSTER_R_CMD) R -e 'library("rjson")'         >> $@.tmp  2>/dev/null
	@$(CLUSTER_R_CMD) R -e 'library("plyr")'          >> $@.tmp  2>/dev/null
	@$(CLUSTER_R_CMD) R -e 'library("ggplot2")'       >> $@.tmp  2>/dev/null
	@$(CLUSTER_R_CMD) R -e 'library("gridExtra")'     >> $@.tmp  2>/dev/null
	@$(CLUSTER_R_CMD) R -e 'library("gghighlight")'   >> $@.tmp  2>/dev/null
	@$(CLUSTER_R_CMD) R -e 'library("LaplacesDemon")' >> $@.tmp  2>/dev/null
	@$(CLUSTER_R_CMD) R -e 'library("reshape2")'      >> $@.tmp  2>/dev/null
	@which xz                                         >> $@.tmp
	@which sbatch                                     >> $@.tmp
	@$(CLUSTER_KALLISTO_CMD)   which kallisto         >> $@.tmp
	@$(MV) $@.tmp $@


## Prepare single cell info file (run rule in front)
prepare_singlecell_info: check_tools $(SC_RNASEQ_NEW_LIB_FILEPATH) 0Preparation/prepare_scrna_seq_sample_info.R
	@echo --- prepare single cell information file ---
	$(CLUSTER_R_CMD) R CMD BATCH --no-save --no-restore '--args NEW_scRNASeqLibrary="$(SC_RNASEQ_NEW_LIB_FILEPATH)" raw_cells_folder="$(SC_RNASEQ_FASTQ_FULL_LENGTH)" output_folder="${PWD}/$(OUTPUT_DIR)"' 0Preparation/prepare_scrna_seq_sample_info.R 0Preparation/prepare_scrna_seq_sample_info.Rout > $@.tmp
	@echo --- DONE ---
	@$(MV) $@.tmp $@

## Run kallisto for all library/cells
kallisto: prepare_singlecell_info $SC_RNASEQ_SAMPINFO_FILEPATH
	@perl 1Run/slurm_scheduler_Kallisto_scRNASeq.pl -scrna_seq_sample_info=$(SC_RNASEQ_SAMPINFO_FILEPATH) -raw_cells_folder=$(SC_RNASEQ_FASTQ_FULL_LENGTH) -infoFolder=$(RNASEQ_CLUSTER_GTF) -output_folder=$(SC_RNASEQ_CLUSTER_KALLISTO) -cluster_kallisto_cmd=\\\"$(CLUSTER_KALLISTO_CMD)\\\" -cluster_R_cmd=\\\"$(CLUSTER_R_CMD)\\\"";
	@echo "At the end it is a good idea to relaunch the kallisto rule step to be sure everything was run!"
	@$(MV) $@.tmp $@
	
## Convert TranscriptID to GeneID and recalculations (TPM/FPKM)
analysis:	kallisto 1Run/analysis.R
	@echo --- Starting the analysis ---
	@sed -i 's@\(BASE *= \).*@\1"$(SENSITIVE_GENERAL_PATH)";@'                                    		Full_Length_Protocols/1Run/analysis.R
	@sed -i 's@--output=.*@--output=${PWD}/analysis.out@'             							 								  Full_Length_Protocols/1Run/analysis.sbatch
	@sed -i 's@--error=.*@--error=${PWD}/analysis.err@'               															  Full_Length_Protocols/1Run/analysis.sbatch
	@sed -i 's@SCRIPT_PATH=.*@SCRIPT_PATH=${PWD}@'                                								  	Full_Length_Protocols/1Run/analysis.sbatch
	@sed -i 's@scrna_seq_sample_info=.*@scrna_seq_sample_info=$(SC_RNASEQ_SAMPINFO_FILEPATH)@'      	Full_Length_Protocols/1Run/analysis.sbatch
	@sed -i 's@cells_folder=.*@cells_folder=$(SC_RNASEQ_CLUSTER_KALLISTO)@'     											Full_Length_Protocols/1Run/analysis.sbatch
	@sed -i 's@infoFolder=.*@infoFolder=$(RNASEQ_CLUSTER_GTF)@'     										      		    Full_Length_Protocols/1Run/analysis.sbatch
	@sed -i 's@ROUT=.*@ROUT=$(SC_RNASEQ_CLUSTER_ALL_RES)@' 																						Full_Length_Protocols/1Run/analysis.sbatch
	@sbatch Full_Length_Protocols/1Run/analysis.sbatch
	@echo 'Check with  squeue/sacct -j <JOB_ID>  the job status'
	@echo --- DONE ---
	@touch $@

## Quality control by cell population
QC_cellPopulation: analysis 1Run/QC_cellPopulation.R
	@echo --- Starting the quality control per cell population ---
	@sed -i 's@\(BASE *= \).*@\1"$(SENSITIVE_GENERAL_PATH)";@'                                    		Full_Length_Protocols/1Run/QC_cellPopulation.R
	@sed -i 's@--output=.*@--output=${PWD}/QC_cellPopulation.out@'             							 					Full_Length_Protocols/1Run/QC_cellPopulation.sbatch
	@sed -i 's@--error=.*@--error=${PWD}/QC_cellPopulation.err@'               												Full_Length_Protocols/1Run/QC_cellPopulation.sbatch
	@sed -i 's@SCRIPT_PATH=.*@SCRIPT_PATH=${PWD}@'                                								  	Full_Length_Protocols/1Run/QC_cellPopulation.sbatch
	@sed -i 's@scrna_seq_sample_info=.*@scrna_seq_sample_info=$(SC_RNASEQ_SAMPINFO_FILEPATH)@'      	Full_Length_Protocols/1Run/QC_cellPopulation.sbatch
	@sed -i 's@cells_folder=.*@cells_folder=$(SC_RNASEQ_CLUSTER_KALLISTO)@'     											Full_Length_Protocols/1Run/QC_cellPopulation.sbatch
	@sed -i 's@output_folder=.*@output_folder=$(SC_RNASEQ_CLUSTER_QC_CELLPOP_RES)@'     							Full_Length_Protocols/1Run/QC_cellPopulation.sbatch
	@sed -i 's@plot=.*@plot=yes@'     																																Full_Length_Protocols/1Run/QC_cellPopulation.sbatch
	@sed -i 's@ROUT=.*@ROUT=$(SC_RNASEQ_CLUSTER_ALL_RES)@' 																						Full_Length_Protocols/1Run/QC_cellPopulation.sbatch
	@sbatch Full_Length_Protocols/1Run/QC_cellPopulation.sbatch
	@echo 'Check with  squeue/sacct -j <JOB_ID>  the job status'
	@echo --- DONE ---
	@touch $@
	
## Summing the raw counts per cell-type, experiment and species	
Sum_RawCounts_cellPopulation: QC_cellPopulation 1Run/Sum_RawCounts_cellPopulation.R
	@echo --- Start running the sum of raw counts of cell populations that pass QC ---
	@sed -i 's@\(BASE *= \).*@\1"$(SENSITIVE_GENERAL_PATH)";@'                                    				Full_Length_Protocols/1Run/Sum_RawCounts_cellPopulation.R
	@sed -i 's@--output=.*@--output=${PWD}/Sum_RawCounts_cellPopulation.out@'             								Full_Length_Protocols/1Run/Sum_RawCounts_cellPopulation.sbatch
	@sed -i 's@--error=.*@--error=${PWD}/Sum_RawCounts_cellPopulation.err@'               								Full_Length_Protocols/1Run/Sum_RawCounts_cellPopulation.sbatch
	@sed -i 's@SCRIPT_PATH=.*@SCRIPT_PATH=${PWD}@'                                								  			Full_Length_Protocols/1Run/Sum_RawCounts_cellPopulation.sbatch
	@sed -i 's@NEW_scRNASeq_sample_info=.*@NEW_scRNASeq_sample_info=$(SC_RNASEQ_SAMPINFO_NEW_FILEPATH)@'  Full_Length_Protocols/1Run/Sum_RawCounts_cellPopulation.sbatch
	@sed -i 's@cells_folder=.*@cells_folder=$(SC_RNASEQ_CLUSTER_KALLISTO)@'     												  Full_Length_Protocols/1Run/Sum_RawCounts_cellPopulation.sbatch
	@sed -i 's@output_folder=.*@output_folder=$(SC_RNASEQ_CLUSTER_SUM_RAW_COUNTS_CELLPOP_RES)@'     			Full_Length_Protocols/1Run/Sum_RawCounts_cellPopulation.sbatch
	@sed -i 's@ROUT=.*@ROUT=$(SC_RNASEQ_CLUSTER_ALL_RES)@' 																							  Full_Length_Protocols/1Run/Sum_RawCounts_cellPopulation.sbatch
	@sbatch Full_Length_Protocols/1Run/Sum_RawCounts_cellPopulation.sbatch
	@echo 'Check with  squeue/sacct -j <JOB_ID>  the job status'
	@echo --- DONE ---
	@touch $@

## Call present genes per individual library/cell	
scRNAseq_Callpresent: $(PIPELINEROOT)/RNASeq/sum_by_species Sum_RawCounts_cellPopulation 1Run/scRNAseq_Callpresent.R
	@echo --- Starting calling present genes per library ---
	@sed -i 's@\(BASE *= \).*@\1"$(SENSITIVE_GENERAL_PATH)";@'                                    				Full_Length_Protocols/1Run/scRNAseq_Callpresent.R
	@sed -i 's@--output=.*@--output=${PWD}/scRNAseq_Callpresent.out@'             												Full_Length_Protocols/1Run/scRNAseq_Callpresent.sbatch
	@sed -i 's@--error=.*@--error=${PWD}/scRNAseq_Callpresent.err@'               												Full_Length_Protocols/1Run/scRNAseq_Callpresent.sbatch
	@sed -i 's@SCRIPT_PATH=.*@SCRIPT_PATH=${PWD}@'                                								  			Full_Length_Protocols/1Run/scRNAseq_Callpresent.sbatch
	@sed -i 's@NEW_scRNASeq_sample_info=.*@NEW_scRNASeq_sample_info=$(SC_RNASEQ_SAMPINFO_NEW_FILEPATH)@'  Full_Length_Protocols/1Run/scRNAseq_Callpresent.sbatch
	@sed -i 's@cells_folder=.*@cells_folder=$(SC_RNASEQ_CLUSTER_KALLISTO)@'     													Full_Length_Protocols/1Run/scRNAseq_Callpresent.sbatch
	@sed -i 's@sum_species=.*@sum_species=$(RNASEQ_CLUSTER_SUM_RES)@'     																Full_Length_Protocols/1Run/scRNAseq_Callpresent.sbatch
	@sed -i 's@gaussian_choice=.*@gaussian_choice=$(RNASEQ_CLUSTER_GAUSSIAN_CHOICE)@'     								Full_Length_Protocols/1Run/scRNAseq_Callpresent.sbatch
	@sed -i 's@ratioValue=.*@ratioValue=$(INTERGENIC_N_PROPORTION)@'     																	Full_Length_Protocols/1Run/scRNAseq_Callpresent.sbatch
	@sed -i 's@output_folder=.*@output_folder=$(SC_RNASEQ_CLUSTER_CALL_PRESENT)@'     										Full_Length_Protocols/1Run/scRNAseq_Callpresent.sbatch
	@sed -i 's@ROUT=.*@ROUT=$(SC_RNASEQ_CLUSTER_ALL_RES)@' 																								Full_Length_Protocols/1Run/scRNAseq_Callpresent.sbatch
	@sbatch Full_Length_Protocols/1Run/scRNAseq_Callpresent.sbatch
	@echo 'Check with  squeue/sacct -j <JOB_ID>  the job status'
	@echo --- DONE ---
	@touch $@
	
## Call present genes per cell population
Sum_Calls_cellPopulation: scRNAseq_Callpresent 1Run/Sum_Calls_cellPopulation.R
	@echo --- Starting calling present genes per cell population ---
	@sed -i 's@\(BASE *= \).*@\1"$(SENSITIVE_GENERAL_PATH)";@'                                    				Full_Length_Protocols/1Run/Sum_Calls_cellPopulation.R
	@sed -i 's@--output=.*@--output=${PWD}/Sum_Calls_cellPopulation.out@'             										Full_Length_Protocols/1Run/Sum_Calls_cellPopulation.sbatch
	@sed -i 's@--error=.*@--error=${PWD}/Sum_Calls_cellPopulation.err@'               										Full_Length_Protocols/1Run/Sum_Calls_cellPopulation.sbatch
	@sed -i 's@SCRIPT_PATH=.*@SCRIPT_PATH=${PWD}@'                                								  			Full_Length_Protocols/1Run/Sum_Calls_cellPopulation.sbatch
	@sed -i 's@NEW_scRNASeq_sample_info=.*@NEW_scRNASeq_sample_info=$(SC_RNASEQ_SAMPINFO_NEW_FILEPATH)@'  Full_Length_Protocols/1Run/Sum_Calls_cellPopulation.sbatch
	@sed -i 's@cells_folder=.*@cells_folder=$(SC_RNASEQ_CLUSTER_KALLISTO)@'     													Full_Length_Protocols/1Run/Sum_Calls_cellPopulation.sbatch
	@sed -i 's@output_folder=.*@output_folder=$(SC_RNASEQ_CLUSTER_CALL_PRESENT_CELLPOP_RES)@'     				Full_Length_Protocols/1Run/Sum_Calls_cellPopulation.sbatch
	@sed -i 's@ratioValue=.*@ratioValue=$(SC_RNASEQ_RATIO_PROPORTION)@'     															Full_Length_Protocols/1Run/Sum_Calls_cellPopulation.sbatch
	@sed -i 's@ROUT=.*@ROUT=$(SC_RNASEQ_CLUSTER_ALL_RES)@' 																								Full_Length_Protocols/1Run/Sum_Calls_cellPopulation.sbatch
	@sbatch Full_Length_Protocols/1Run/Sum_Calls_cellPopulation.sbatch
	@echo 'Check with  squeue/sacct -j <JOB_ID>  the job status'
	@echo --- DONE ---
	@touch $@

final_status: Sum_Calls_cellPopulation
	@$(GIT) status


tar_all: final_status
	cd $(SC_RNASEQ_CLUSTER_ALL_RES)
	tar -cvfSp tarball_scRNASeq.tar .
	gzip -9 tarball_scRNASeq.tar
	# TODO: cp tarball_scRNASeq.tar.gz to archive

<|MERGE_RESOLUTION|>--- conflicted
+++ resolved
@@ -25,17 +25,10 @@
 	@sed -i 's@\(BASE *= \).*@\1"$(SC_RNASEQ_DOWNLOAD_PATH)";@'                 					 0Preparation/retrieve_metadata.R
 	@sed -i 's@--output=.*@--output=${PWD}/retrieve_metadata.out@'            						 0Preparation/retrieve_metadata.sbatch
 	@sed -i 's@--error=.*@--error=${PWD}/retrieve_metadata.err@'              						 0Preparation/retrieve_metadata.sbatch
-<<<<<<< HEAD
-	@sed -i 's@SCRIPT_PATH=.*@SCRIPT_PATH=${PWD}@'                            					   0Preparation/retrieve_metadata.sbatch
-	@sed -i 's@NEW_scRNASeqLibrary=.*@NEW_scRNASeqLibrary=$(SC_RNASEQ_NEW_LIB_FILEPATH)@'  0Preparation/retrieve_metadata.sbatch
-	@sed -i 's@output_folder=.*@output_folder=$(OUTPUT_DIR)@'                 						 0Preparation/retrieve_metadata.sbatch
-	@sed -i 's@ROUT=.*@ROUT=$(SC_RNASEQ_DOWNLOAD_PATH_FULL_LENGTH)@' 											 0Preparation/retrieve_metadata.sbatch
-=======
 	@sed -i 's@export SCRIPT_PATH=.*@export SCRIPT_PATH=${PWD}@'                            					   0Preparation/retrieve_metadata.sbatch
 	@sed -i 's@export NEW_scRNASeqLibrary=.*@export NEW_scRNASeqLibrary=$(SC_RNASEQ_NEW_LIB_FILEPATH)@'  0Preparation/retrieve_metadata.sbatch
 	@sed -i 's@export output_folder=.*@export output_folder=$(OUTPUT_DIR)@'                 						 0Preparation/retrieve_metadata.sbatch
 	@sed -i 's@export ROUT=.*@export ROUT=$(SC_RNASEQ_CLUSTER_ALL_RES)@' 																 0Preparation/retrieve_metadata.sbatch
->>>>>>> 0f13d8c8
 	@sbatch 0Preparation/retrieve_metadata.sbatch
 	@echo 'Check with  squeue/sacct -j <JOB_ID>  the job status'
 	@echo --- DONE ---
