PIPELINEROOT := ../../
DIR_NAME := scRNA_Seq/

include $(PIPELINEROOT)Makefile.common

################## STEPS TO RUN ON AXIOM SERVER ##################

## Retrieve up-to-date annotation files from https://gitlab.sib.swiss/Bgee/expression-annotations and store them in the source_files directory
## NOTE: this files should be already in the source_files (see whats happen with download)
get_annot:
	@$(WGET) $(ANNOTATION_GIT_URL)/Strains/StrainMapping.tsv                   && $(MV) StrainMapping.tsv                  $(STRAIN_MAPPING_FILE)
	@$(WGET) $(ANNOTATION_GIT_URL)/scRNA_Seq/scRNASeqLibrary.tsv               && $(MV) scRNASeqLibrary.tsv                $(INPUT_DIR)/scRNASeqLibrary.tsv                2>/dev/null  || rm -f scRNASeqLibrary.tsv
	@$(WGET) $(ANNOTATION_GIT_URL)/scRNA_Seq/scRNASeqExperiment.tsv            && $(MV) scRNASeqExperiment.tsv             $(INPUT_DIR)/scRNASeqExperiment.tsv             2>/dev/null  || rm -f scRNASeqExperiment.tsv
	@touch $@

## Control the annotation (run rule in front)
control_annotation: get_annot 0Preparation/pre_process_control_annotation.R
	@echo --- Starting the control of the annotation  ---
	$(CLUSTER_R_CMD) R CMD BATCH --no-save --no-restore '--args scRNASeqLibrary="$(SC_RNASEQ_LIB_FILEPATH)" passScRNASeqLibrary="$(SC_RNASEQ_LIB_PASS_FILEPATH)" notPassScRNASeqLibrary="$(SC_RNASEQ_LIB_NOT_PASS_FILEPATH)" cellsThreshold="$(MIN_CELLS_PER_LIBRARY_FULL_LENGTH)" ' 0Preparation/pre_process_control_annotation.R 0Preparation/pre_process_control_annotation.Rout > $@.tmp 2>&1
	@echo --- DONE ---
	# Map strain names
	#FIXME has to be done on other scRNAseq generated files? Or others come from that one?
	@perl -e 'use lib "../.."; use Utils; Utils::map_strain_names("../$(SC_RNASEQ_NEW_LIB_FILEPATH)", "$(STRAIN_MAPPING_FILE)")' >../$(SC_RNASEQ_NEW_LIB_FILEPATH).ori
	@$(MV) ../$(SC_RNASEQ_NEW_LIB_FILEPATH).ori ../$(SC_RNASEQ_NEW_LIB_FILEPATH)
	@$(MV) $@.tmp $@

## Retrieve metadata (run rule with sbatch)
retrieve_metadata: control_annotation 0Preparation/retrieve_metadata.R
	@echo --- Retrieve metadata information ---
	@sed -i 's@--output=.*@--output=${PWD}/retrieve_metadata.out@'                                               	0Preparation/retrieve_metadata.sbatch
	@sed -i 's@--error=.*@--error=${PWD}/retrieve_metadata.err@'                                                 	0Preparation/retrieve_metadata.sbatch
	@sed -i 's@export SCRIPT_PATH=.*@export SCRIPT_PATH=${PWD}@'                                                 	0Preparation/retrieve_metadata.sbatch
	@sed -i 's@export NEW_scRNASeqLibrary=.*@export NEW_scRNASeqLibrary=$(SC_RNASEQ_LIB_PASS_FILEPATH)@'    		0Preparation/retrieve_metadata.sbatch
	@sed -i 's@export metadata_info=.*@export metadata_info=$(SC_RNASEQ_METADATA_FILEPATH)@'                		0Preparation/retrieve_metadata.sbatch
	@sed -i 's@export metadata_info_not_matchh=.*@export metadata_info=$(SC_RNASEQ_METADATA_NOT_MATCH_FILEPATH)@'   0Preparation/retrieve_metadata.sbatch
	@sed -i 's@export ROUT=.*@export ROUT=$(SC_RNASEQ_DOWNLOAD_PATH_FULL_LENGTH)@'                          		0Preparation/retrieve_metadata.sbatch
	@sbatch 0Preparation/retrieve_metadata.sbatch
	@echo 'Check with  squeue/sacct -j <JOB_ID>  the job status'
	@echo --- DONE ---
	@touch $@

## Download cleaning data that still is not downloaded/present in Jura server (run rule with sbatch)
download_cleaning_data: retrieve_metadata 0Preparation/download_cleaning_data.R
	@echo --- Starting downloading the data ---
	@sed -i 's@--output=.*@--output=${PWD}/download_cleaning_data.out@'                                              0Preparation/download_cleaning_data.sbatch
	@sed -i 's@--error=.*@--error=${PWD}/download_cleaning_data.err@'                                                0Preparation/download_cleaning_data.sbatch
	@sed -i 's@export SCRIPT_PATH=.*@export SCRIPT_PATH=${PWD}@'                                                     0Preparation/download_cleaning_data.sbatch
	@sed -i 's@export metadata_info=.*@export metadata_info=$(SC_RNASEQ_METADATA_FILEPATH)@'                         0Preparation/download_cleaning_data.sbatch
	@sed -i 's@export librariesDownloadedJura=.*@export librariesDownloadedJura=$(SC_RNASEQ_JURA_LIB_FILEPATH)@'     0Preparation/download_cleaning_data.sbatch
	@sed -i 's@export output_folder=.*@export output_folder=$(SC_RNASEQ_DOWNLOAD_PATH_FULL_LENGTH)@'                 0Preparation/download_cleaning_data.sbatch
	@sed -i 's@export ROUT=.*@export ROUT=$(SC_RNASEQ_DOWNLOAD_PATH_LIB_DIR)@'                                       0Preparation/download_cleaning_data.sbatch
	@sbatch 0Preparation/download_cleaning_data.sbatch
	@echo 'Check with  squeue/sacct -j <JOB_ID>  the job status'
	@echo --- DONE ---
	@touch $@

## Add new libraries download to the jura file list (run rule in front)
#XXX: are we sure all file names are *.fastq.gz ? Maybe add fq.gz/fastq.gzip/fq.gzip too ?
#XXX: why creating file in the /tmp directory?
list_new_downloads: download_cleaning_data
	@find $(SC_RNASEQ_DOWNLOAD_PATH_FULL_LENGTH) -type f -name \*.fastq.gz\* | xargs -r dirname | sed -e 's@^.*/@@' | sort -u > /tmp/new_downloads
	@cat $(SC_RNASEQ_JURA_LIB_FILEPATH) >>/tmp/new_downloads
	@sort -u /tmp/new_downloads >$(SC_RNASEQ_JURA_LIB_FILEPATH)
	@rm -f /tmp/new_downloads
	@$(GIT) add $(SC_RNASEQ_JURA_LIB_FILEPATH)
	@$(GIT) commit -m 'Add new downloaded libraries' $(SC_RNASEQ_JURA_LIB_FILEPATH) || true
	@touch $@

commit_annotation_and_metadata: list_new_downloads
	# Commit the library information file that will be used for the rest of the pipeline
	@$(GIT) add $(SC_RNASEQ_LIB_FILEPATH)
	@$(GIT) add $(SC_RNASEQ_LIB_PASS_FILEPATH)
	@$(GIT) add $(SC_RNASEQ_LIB_NOT_PASS_FILEPATH)
	@$(GIT) add $(SC_RNASEQ_METADATA_FILEPATH)
	@$(GIT) add $(SC_RNASEQ_METADATA_NOT_MATCH_FILEPATH)
	@$(GIT) commit -m 'Update metadata for scRNASeq for $(DBNAME)' $(SC_RNASEQ_LIB_FILEPATH) $(SC_RNASEQ_LIB_PASS_FILEPATH) $(SC_RNASEQ_LIB_NOT_PASS_FILEPATH) $(SC_RNASEQ_METADATA_FILEPATH) $(SC_RNASEQ_METADATA_NOT_MATCH_FILEPATH) || true
	@$(GIT) push
	@echo -e "All information is ready, you can go to JURA cluster to prepare the scRNA-Seq information file and continue the pipeline \n"
	@touch $@


## NOTE: Copy all git repository to JURA!
################## STEPS TO RUN ON JURA SERVER ##################

clusterJURA:
	@echo -e "\tBe sure everything is up-to-date before running single cell RNASeq pipeline\n"
	@touch $@

check_tools: clusterJURA
	@echo -e "\tGo to 'cd pipeline/scRNA_Seq/Full_Length_Protocols/' and be prepared to work\n"
	@echo -e "\n\tRun this command to give access to all modules installed on vital-it\n\tmodule add Bioinformatics/Software/vital-it\n"
	# Check if all required tools/libs are available
	@module add Bioinformatics/Software/vital-it || true
	@$(CLUSTER_R_CMD) which R                          > $@.tmp
	@$(CLUSTER_R_CMD) R -e 'library("dplyr")'         >> $@.tmp  2>/dev/null
	@$(CLUSTER_R_CMD) R -e 'library("stringr")'       >> $@.tmp  2>/dev/null
	@$(CLUSTER_R_CMD) R -e 'library("data.table")'    >> $@.tmp  2>/dev/null
	@$(CLUSTER_R_CMD) R -e 'library("HelpersMG")'     >> $@.tmp  2>/dev/null
	@$(CLUSTER_R_CMD) R -e 'library("tools")'         >> $@.tmp  2>/dev/null
	@$(CLUSTER_R_CMD) R -e 'library("readr")'         >> $@.tmp  2>/dev/null
	@$(CLUSTER_R_CMD) R -e 'library("rjson")'         >> $@.tmp  2>/dev/null
	@$(CLUSTER_R_CMD) R -e 'library("plyr")'          >> $@.tmp  2>/dev/null
	@$(CLUSTER_R_CMD) R -e 'library("ggplot2")'       >> $@.tmp  2>/dev/null
	@$(CLUSTER_R_CMD) R -e 'library("gridExtra")'     >> $@.tmp  2>/dev/null
	@$(CLUSTER_R_CMD) R -e 'library("gghighlight")'   >> $@.tmp  2>/dev/null
	@$(CLUSTER_R_CMD) R -e 'library("LaplacesDemon")' >> $@.tmp  2>/dev/null
	@$(CLUSTER_R_CMD) R -e 'library("reshape2")'      >> $@.tmp  2>/dev/null
	@which xz                                         >> $@.tmp
	@which sbatch                                     >> $@.tmp
	@$(CLUSTER_KALLISTO_CMD)   which kallisto         >> $@.tmp
	@$(CLUSTER_FASTP_CMD)      which fastp            >> $@.tmp
	@$(MV) $@.tmp $@

<<<<<<< HEAD
=======
## generate gene2biotype, gene2transcript and gene2geneName (without intergenic regions)
generateInfo: check_tools $(RNASEQ_CLUSTER_GTF) 0Preparation/generateInfo.R
	@echo --- Starting generation of informative file from GTF ---
	@sed -i 's@\(BASE *= \).*@\1"$(SENSITIVE_GENERAL_PATH)";@'                            	0Preparation/generateInfo.R
	@sed -i 's@--output=.*@--output=${PWD}/generateInfo_FL.out@'                            0Preparation/generateInfo.sbatch
	@sed -i 's@--error=.*@--error=${PWD}/generateInfo_FL.err@'                              0Preparation/generateInfo.sbatch
	@sed -i 's@export folder_gtf=.*@export folder_gtf=${PWD}/@'                             0Preparation/generateInfo.sbatch
	@sed -i 's@export ROUT=.*@export ROUT=$(SC_RNASEQ_CLUSTER_ALL_RES)@'                    0Preparation/generateInfo.sbatch
	@sbatch 0Preparation/generateInfo.sbatch
	@echo 'Check with  squeue/sacct -j <JOB_ID>  the job status'
	@echo --- DONE ---
	@touch $@
>>>>>>> 3ebc1a00

## Prepare single cell info file (run rule in front)
#TODO: should be written in perl to retrieve species from bgee DB (speciesName -> speciesID is hardcoded in this script)
prepare_singlecell_info: $(SC_RNASEQ_LIB_PASS_FILEPATH) 0Preparation/prepare_scrna_seq_sample_info.R
	@$(RM) $(SC_RNASEQ_SAMPINFO_FILEPATH)
	@echo --- prepare single cell information file ---
	@$(CLUSTER_FASTP_CMD) $(CLUSTER_R_CMD) R CMD BATCH --no-save --no-restore '--args NEW_scRNASeqLibrary="$(SC_RNASEQ_LIB_PASS_FILEPATH)" raw_cells_folder="$(SC_RNASEQ_FASTQ_FULL_LENGTH)" output_sample_info_file="$(SC_RNASEQ_SAMPINFO_FILEPATH)"' 0Preparation/prepare_scrna_seq_sample_info.R 0Preparation/prepare_scrna_seq_sample_info.Rout > $@.tmp
	@echo --- DONE ---
	@$(MV) $@.tmp $@

# generate kallisto indexes with BgeeCall. Indexes already generated during the bulk RNA-Seq pipeline can be reused.
indexes_bgeecall: prepare_singlecell_info
	# generate BgeeCall input file from the scrna_seq_sample_info.txt file
	# Run in front because it only parse a small file in order to create a new one.
	@perl 1Run/sc_sample_info_to_bgeecall.pl -sc_sample_info_file=$(SC_RNASEQ_SAMPINFO_FILEPATH) -transcriptome_dir=$(RNASEQ_CLUSTER_GTF) -annotation_dir=$(RNASEQ_CLUSTER_GTF) -fastq_dir=$(SC_RNASEQ_FASTQ_FULL_LENGTH) -output_dir=$(SC_RNASEQ_CLUSTER_ALL_RES) -bgeecall_file=$(SC_RNASEQ_BGEECALL_FILE_FULL_LENGTH) -ref_intergenic_dir=$(CLUSTER_REF_INTERGENIC_FOLDER) >>$@.tmp 2>&1
	# generate kallisto indexes with BgeeCall
	@$(CLUSTER_R_CMD) $(CLUSTER_KALLISTO_CMD) R CMD BATCH --vanilla --slave '--args bgeecall_input_file="$(SC_RNASEQ_BGEECALL_FILE_FULL_LENGTH)" account="mrobinso_bgee_sensitive" time="2:00:00" partition="normal" working_path="$(RNASEQ_CLUSTER_BGEECALL_OUTPUT)"' $(PIPELINEROOT)$(RNASEQPATH)1Run/bgeecall_index.R 1Run/bgeecall_index.Rout
	@$(MV) $@.tmp $@

# Use BgeeCall R package to generate present/absent calls.
presence_absence_bgeecall: indexes_bgeecall
	@$(CLUSTER_R_CMD) $(CLUSTER_KALLISTO_CMD) R CMD BATCH --vanilla --slave '--args bgeecall_input_file="$(SC_RNASEQ_BGEECALL_FILE_FULL_LENGTH)" account="mrobinso_bgee_sensitive" time="2:00:00" partition="normal" working_path="$(RNASEQ_CLUSTER_BGEECALL_OUTPUT)"' $(PIPELINEROOT)$(RNASEQPATH)1Run/bgeecall_calls.R 1Run/bgeecall_calls.Rout
	@touch $@

## Quality control by cell population to perform the calls (not pass if not bimodal)
QC_cellPopulation: presence_absence_bgeecall 1Run/QC_cellPopulation.R
	@echo --- Starting the quality control per cell population ---
	@sed -i 's@--output=.*@--output=${PWD}/QC_cellPopulation.out@'                                               		1Run/QC_cellPopulation.sbatch
	@sed -i 's@--error=.*@--error=${PWD}/QC_cellPopulation.err@'                                                 		1Run/QC_cellPopulation.sbatch
	@sed -i 's@export SCRIPT_PATH=.*@export SCRIPT_PATH=${PWD}/@'                                               		1Run/QC_cellPopulation.sbatch
	@sed -i 's@export scrna_seq_sample_info=.*@export scrna_seq_sample_info=$(SC_RNASEQ_SAMPINFO_FILEPATH)@'     		1Run/QC_cellPopulation.sbatch
	@sed -i 's@export cells_folder=.*@export cells_folder=$(SC_RNASEQ_CLUSTER_ALL_RES)@'                        		1Run/QC_cellPopulation.sbatch
	@sed -i 's@export sample_info_pass=.*@export sample_info_pass=$(SC_RNASEQ_SAMPINFO_PASS_FILEPATH)@'             	1Run/QC_cellPopulation.sbatch
	@sed -i 's@export sample_info_discarded=.*@export sample_info_discarded=$(SC_RNASEQ_SAMPINFO_NOT_PASS_FILEPATH)@'   1Run/QC_cellPopulation.sbatch
	@sed -i 's@export modality_info=.*@export modality_info=$(SC_RNASEQ_MODALITY_CELL_POP)@'                			1Run/QC_cellPopulation.sbatch
	@sed -i 's@export calls_file_name=.*@export calls_file_name=$(SC_RNASEQ_ABUNDANCEFILE)@'               				1Run/QC_cellPopulation.sbatch
	@sed -i 's@export plot=.*@export plot=yes@'                                                                  		1Run/QC_cellPopulation.sbatch
	@sed -i 's@export ROUT=.*@export ROUT=$(SC_RNASEQ_CLUSTER_ALL_RES)@'                                         		1Run/QC_cellPopulation.sbatch
	@sbatch 1Run/QC_cellPopulation.sbatch
	@echo 'Check with  squeue/sacct -j <JOB_ID>  the job status'
	@echo --- DONE ---
	@touch $@

final_status: scRNAseq_Calls
	@$(GIT) status
	
final_commit: final_status
	# Commit the scRNASeq info files before and after QC, the bimodal file and information file about all libraries
	@$(GIT) add $(OUTPUT_DIR)scrna_seq_sample_info.txt
	@$(GIT) add $(OUTPUT_DIR)Modality_Cell_type_per_experiment.tsv
	@$(GIT) add $(OUTPUT_DIR)NEW_scRNASeq_sample_info.tsv
	@$(GIT) add $(OUTPUT_DIR)Discard_scRNASeq_sample_info.tsv
	@$(GIT) add $(OUTPUT_DIR)All_samples_stats_FL.tsv
	@$(GIT) commit -m 'Update info files for scRNASeq full-length for $(DBNAME)' $(OUTPUT_DIR)scrna_seq_sample_info.txt $(OUTPUT_DIR)Modality_Cell_type_per_experiment.tsv $(OUTPUT_DIR)NEW_scRNASeq_sample_info.tsv $(OUTPUT_DIR)Discard_scRNASeq_sample_info.tsv $(OUTPUT_DIR)All_samples_stats_FL.tsv || true
	@$(GIT) push
	@echo -e "All information is ready, you can make a tar of the results. \n"
	@touch $@

tar_all: final_commit
	cd $(SC_RNASEQ_CLUSTER_ALL_RES)
	tar -cvfSp tarball_scRNASeq.tar .
	gzip -9 tarball_scRNASeq.tar
	# TODO: cp tarball_scRNASeq.tar.gz to archive
<|MERGE_RESOLUTION|>--- conflicted
+++ resolved
@@ -111,22 +111,6 @@
 	@$(CLUSTER_FASTP_CMD)      which fastp            >> $@.tmp
 	@$(MV) $@.tmp $@
 
-<<<<<<< HEAD
-=======
-## generate gene2biotype, gene2transcript and gene2geneName (without intergenic regions)
-generateInfo: check_tools $(RNASEQ_CLUSTER_GTF) 0Preparation/generateInfo.R
-	@echo --- Starting generation of informative file from GTF ---
-	@sed -i 's@\(BASE *= \).*@\1"$(SENSITIVE_GENERAL_PATH)";@'                            	0Preparation/generateInfo.R
-	@sed -i 's@--output=.*@--output=${PWD}/generateInfo_FL.out@'                            0Preparation/generateInfo.sbatch
-	@sed -i 's@--error=.*@--error=${PWD}/generateInfo_FL.err@'                              0Preparation/generateInfo.sbatch
-	@sed -i 's@export folder_gtf=.*@export folder_gtf=${PWD}/@'                             0Preparation/generateInfo.sbatch
-	@sed -i 's@export ROUT=.*@export ROUT=$(SC_RNASEQ_CLUSTER_ALL_RES)@'                    0Preparation/generateInfo.sbatch
-	@sbatch 0Preparation/generateInfo.sbatch
-	@echo 'Check with  squeue/sacct -j <JOB_ID>  the job status'
-	@echo --- DONE ---
-	@touch $@
->>>>>>> 3ebc1a00
-
 ## Prepare single cell info file (run rule in front)
 #TODO: should be written in perl to retrieve species from bgee DB (speciesName -> speciesID is hardcoded in this script)
 prepare_singlecell_info: $(SC_RNASEQ_LIB_PASS_FILEPATH) 0Preparation/prepare_scrna_seq_sample_info.R
